//===- llvm/Support/Unix/Program.cpp -----------------------------*- C++ -*-===//
//
// Part of the LLVM Project, under the Apache License v2.0 with LLVM Exceptions.
// See https://llvm.org/LICENSE.txt for license information.
// SPDX-License-Identifier: Apache-2.0 WITH LLVM-exception
//
//===----------------------------------------------------------------------===//
//
// This file implements the Unix specific portion of the Program class.
//
//===----------------------------------------------------------------------===//

//===----------------------------------------------------------------------===//
//=== WARNING: Implementation here must contain only generic UNIX code that
//===          is guaranteed to work on *all* UNIX variants.
//===----------------------------------------------------------------------===//

#include "llvm/Support/Program.h"

#include "Unix.h"
#include "llvm/ADT/StringExtras.h"
#include "llvm/Config/config.h"
#include "llvm/Support/Compiler.h"
#include "llvm/Support/Errc.h"
#include "llvm/Support/FileSystem.h"
#include "llvm/Support/Path.h"
#include "llvm/Support/StringSaver.h"
#include "llvm/Support/raw_ostream.h"
#if HAVE_SYS_STAT_H
#include <sys/stat.h>
#endif
#if HAVE_SYS_RESOURCE_H
#include <sys/resource.h>
#endif
#if HAVE_SIGNAL_H
#include <signal.h>
#endif
#if HAVE_FCNTL_H
#include <fcntl.h>
#endif
#if HAVE_UNISTD_H
#include <unistd.h>
#endif
#ifdef HAVE_POSIX_SPAWN
#include <spawn.h>

#if defined(__APPLE__)
#include <TargetConditionals.h>
#if (TARGET_OS_IPHONE || TARGET_IPHONE_SIMULATOR)
#undef HAVE_POSIX_SPAWN // function is present, but not working
#include "ios_error.h"
#include <libgen.h>
#undef getenv 
#define fork ios_fork
#endif
#endif

#if defined(__APPLE__) && !(defined(TARGET_OS_IPHONE) && TARGET_OS_IPHONE)
#define USE_NSGETENVIRON 1
#else
#define USE_NSGETENVIRON 0
#endif

#if !USE_NSGETENVIRON
  extern char **environ;
#else
#include <crt_externs.h> // _NSGetEnviron
#endif
#endif

using namespace llvm;
using namespace sys;

ProcessInfo::ProcessInfo() : Pid(0), ReturnCode(0) {}

ErrorOr<std::string> sys::findProgramByName(StringRef Name,
                                            ArrayRef<StringRef> Paths) {
  assert(!Name.empty() && "Must have a name!");
  // Use the given path verbatim if it contains any slashes; this matches
  // the behavior of sh(1) and friends.
  if (Name.find('/') != StringRef::npos) return std::string(Name);

  SmallVector<StringRef, 16> EnvironmentPaths;
  if (Paths.empty())
    if (const char *PathEnv = std::getenv("PATH")) {
      SplitString(PathEnv, EnvironmentPaths, ":");
      Paths = EnvironmentPaths;
    }

  for (auto Path : Paths) {
    if (Path.empty())
      continue;

    // Check to see if this first directory contains the executable...
    SmallString<128> FilePath(Path);
    sys::path::append(FilePath, Name);
    if (sys::fs::can_execute(FilePath.c_str()))
      return std::string(FilePath.str());  // Found the executable!
  }
  return errc::no_such_file_or_directory;
}

static bool RedirectIO(Optional<StringRef> Path, int FD, std::string* ErrMsg) {
  if (!Path) // Noop
    return false;
  std::string File;
  if (Path->empty())
    // Redirect empty paths to /dev/null
    File = "/dev/null";
  else
    File = std::string(*Path);

  // Open the file
  int InFD = open(File.c_str(), FD == 0 ? O_RDONLY : O_WRONLY|O_CREAT, 0666);
  if (InFD == -1) {
    MakeErrMsg(ErrMsg, "Cannot open file '" + File + "' for "
              + (FD == 0 ? "input" : "output"));
    return true;
  }

  // Install it as the requested FD
  if (dup2(InFD, FD) == -1) {
    MakeErrMsg(ErrMsg, "Cannot dup2");
    close(InFD);
    return true;
  }
  close(InFD);      // Close the original FD
  return false;
}

#ifdef HAVE_POSIX_SPAWN
static bool RedirectIO_PS(const std::string *Path, int FD, std::string *ErrMsg,
                          posix_spawn_file_actions_t *FileActions) {
  if (!Path) // Noop
    return false;
  const char *File;
  if (Path->empty())
    // Redirect empty paths to /dev/null
    File = "/dev/null";
  else
    File = Path->c_str();

  if (int Err = posix_spawn_file_actions_addopen(
          FileActions, FD, File,
          FD == 0 ? O_RDONLY : O_WRONLY | O_CREAT, 0666))
    return MakeErrMsg(ErrMsg, "Cannot posix_spawn_file_actions_addopen", Err);
  return false;
}
#endif

static void TimeOutHandler(int Sig) {
}

static void SetMemoryLimits(unsigned size) {
#if HAVE_SYS_RESOURCE_H && HAVE_GETRLIMIT && HAVE_SETRLIMIT
  struct rlimit r;
  __typeof__ (r.rlim_cur) limit = (__typeof__ (r.rlim_cur)) (size) * 1048576;

  // Heap size
  getrlimit (RLIMIT_DATA, &r);
  r.rlim_cur = limit;
  setrlimit (RLIMIT_DATA, &r);
#ifdef RLIMIT_RSS
  // Resident set size.
  getrlimit (RLIMIT_RSS, &r);
  r.rlim_cur = limit;
  setrlimit (RLIMIT_RSS, &r);
#endif
#endif
}

static std::vector<const char *>
toNullTerminatedCStringArray(ArrayRef<StringRef> Strings, StringSaver &Saver) {
  std::vector<const char *> Result;
  for (StringRef S : Strings)
    Result.push_back(Saver.save(S).data());
  Result.push_back(nullptr);
  return Result;
}

static bool Execute(ProcessInfo &PI, StringRef Program,
                    ArrayRef<StringRef> Args, Optional<ArrayRef<StringRef>> Env,
                    ArrayRef<Optional<StringRef>> Redirects,
<<<<<<< HEAD
                    unsigned MemoryLimit, std::string *ErrMsg) {
  if (!llvm::sys::fs::exists(Program) 
#if (TARGET_OS_IPHONE || TARGET_IPHONE_SIMULATOR)
       && !ios_executable(Program.str().c_str())  // one of the commands in ios_system
#endif
  ) {
=======
                    unsigned MemoryLimit, std::string *ErrMsg,
                    BitVector *AffinityMask) {
  if (!llvm::sys::fs::exists(Program)) {
>>>>>>> c79a4490
    if (ErrMsg)
      *ErrMsg = std::string("Executable \"") + Program.str() +
                std::string("\" doesn't exist!");
    return false;
  }

  assert(!AffinityMask && "Starting a process with an affinity mask is "
                          "currently not supported on Unix!");

  BumpPtrAllocator Allocator;
  StringSaver Saver(Allocator);
  std::vector<const char *> ArgVector, EnvVector;
  const char **Argv = nullptr;
  const char **Envp = nullptr;
  ArgVector = toNullTerminatedCStringArray(Args, Saver);
  Argv = ArgVector.data();
  if (Env) {
    EnvVector = toNullTerminatedCStringArray(*Env, Saver);
    Envp = EnvVector.data();
  }

  // If this OS has posix_spawn and there is no memory limit being implied, use
  // posix_spawn.  It is more efficient than fork/exec.
#ifdef HAVE_POSIX_SPAWN
  if (MemoryLimit == 0) {
    posix_spawn_file_actions_t FileActionsStore;
    posix_spawn_file_actions_t *FileActions = nullptr;

    // If we call posix_spawn_file_actions_addopen we have to make sure the
    // c strings we pass to it stay alive until the call to posix_spawn,
    // so we copy any StringRefs into this variable.
    std::string RedirectsStorage[3];

    if (!Redirects.empty()) {
      assert(Redirects.size() == 3);
      std::string *RedirectsStr[3] = {nullptr, nullptr, nullptr};
      for (int I = 0; I < 3; ++I) {
        if (Redirects[I]) {
          RedirectsStorage[I] = std::string(*Redirects[I]);
          RedirectsStr[I] = &RedirectsStorage[I];
        }
      }

      FileActions = &FileActionsStore;
      posix_spawn_file_actions_init(FileActions);

      // Redirect stdin/stdout.
      if (RedirectIO_PS(RedirectsStr[0], 0, ErrMsg, FileActions) ||
          RedirectIO_PS(RedirectsStr[1], 1, ErrMsg, FileActions))
        return false;
      if (!Redirects[1] || !Redirects[2] || *Redirects[1] != *Redirects[2]) {
        // Just redirect stderr
        if (RedirectIO_PS(RedirectsStr[2], 2, ErrMsg, FileActions))
          return false;
      } else {
        // If stdout and stderr should go to the same place, redirect stderr
        // to the FD already open for stdout.
        if (int Err = posix_spawn_file_actions_adddup2(FileActions, 1, 2))
          return !MakeErrMsg(ErrMsg, "Can't redirect stderr to stdout", Err);
      }
    }

    if (!Envp)
#if !USE_NSGETENVIRON
      Envp = const_cast<const char **>(environ);
#else
      // environ is missing in dylibs.
      Envp = const_cast<const char **>(*_NSGetEnviron());
#endif

    constexpr int maxRetries = 8;
    int retries = 0;
    pid_t PID;
    int Err;
    do {
      PID = 0; // Make Valgrind happy.
      Err = posix_spawn(&PID, Program.str().c_str(), FileActions,
                        /*attrp*/ nullptr, const_cast<char **>(Argv),
                        const_cast<char **>(Envp));
    } while (Err == EINTR && ++retries < maxRetries);

    if (FileActions)
      posix_spawn_file_actions_destroy(FileActions);

    if (Err)
     return !MakeErrMsg(ErrMsg, "posix_spawn failed", Err);

    PI.Pid = PID;
    PI.Process = PID;

    return true;
  }
#endif

  // Create a child process.
  int child = fork();
  switch (child) {
    // An error occurred:  Return to the caller.
    case -1:
      MakeErrMsg(ErrMsg, "Couldn't fork");
      return false;

#if (!TARGET_OS_IPHONE && !TARGET_IPHONE_SIMULATOR)
    // Child process: Execute the program.
    case 0: {
#else
       // iOS: execute both branches each time
       default: {
#endif 
      // Redirect file descriptors...
      if (!Redirects.empty()) {
        // Redirect stdin
        if (RedirectIO(Redirects[0], 0, ErrMsg)) { return false; }
        // Redirect stdout
        if (RedirectIO(Redirects[1], 1, ErrMsg)) { return false; }
        if (Redirects[1] && Redirects[2] && *Redirects[1] == *Redirects[2]) {
          // If stdout and stderr should go to the same place, redirect stderr
          // to the FD already open for stdout.
          if (-1 == dup2(1,2)) {
            MakeErrMsg(ErrMsg, "Can't redirect stderr to stdout");
            return false;
          }
        } else {
          // Just redirect stderr
          if (RedirectIO(Redirects[2], 2, ErrMsg)) { return false; }
        }
      }

      // Set memory limits
      if (MemoryLimit!=0) {
        SetMemoryLimits(MemoryLimit);
      }

      // Execute!
      std::string PathStr = std::string(Program);
      if (Envp != nullptr)
        execve(PathStr.c_str(), const_cast<char **>(Argv),
               const_cast<char **>(Envp));
      else
        execv(PathStr.c_str(), const_cast<char **>(Argv));
      // If the execve() failed, we should exit. Follow Unix protocol and
      // return 127 if the executable was not found, and 126 otherwise.
      // Use _exit rather than exit so that atexit functions and static
      // object destructors cloned from the parent process aren't
      // redundantly run, and so that any data buffered in stdio buffers
      // cloned from the parent aren't redundantly written out.
#if (!TARGET_OS_IPHONE && !TARGET_IPHONE_SIMULATOR)
      _exit(errno == ENOENT ? 127 : 126);
#endif
    }

#if (!TARGET_OS_IPHONE && !TARGET_IPHONE_SIMULATOR)
    // Parent process: Break out of the switch to do our processing.
    default:
      break;
#endif
  }

  PI.Pid = child;
  PI.Process = child;

  return true;
}

namespace llvm {
namespace sys {

#ifndef _AIX
using ::wait4;
#else
static pid_t (wait4)(pid_t pid, int *status, int options, struct rusage *usage);
#endif

} // namespace sys
} // namespace llvm

#ifdef _AIX
#ifndef _ALL_SOURCE
extern "C" pid_t (wait4)(pid_t pid, int *status, int options,
                         struct rusage *usage);
#endif
pid_t (llvm::sys::wait4)(pid_t pid, int *status, int options,
                         struct rusage *usage) {
  assert(pid > 0 && "Only expecting to handle actual PID values!");
  assert((options & ~WNOHANG) == 0 && "Expecting WNOHANG at most!");
  assert(usage && "Expecting usage collection!");

  // AIX wait4 does not work well with WNOHANG.
  if (!(options & WNOHANG))
    return ::wait4(pid, status, options, usage);

  // For WNOHANG, we use waitid (which supports WNOWAIT) until the child process
  // has terminated.
  siginfo_t WaitIdInfo;
  WaitIdInfo.si_pid = 0;
  int WaitIdRetVal =
      waitid(P_PID, pid, &WaitIdInfo, WNOWAIT | WEXITED | options);

  if (WaitIdRetVal == -1 || WaitIdInfo.si_pid == 0)
    return WaitIdRetVal;

  assert(WaitIdInfo.si_pid == pid);

  // The child has already terminated, so a blocking wait on it is okay in the
  // absence of indiscriminate `wait` calls from the current process (which
  // would cause the call here to fail with ECHILD).
  return ::wait4(pid, status, options & ~WNOHANG, usage);
}
#endif

ProcessInfo llvm::sys::Wait(const ProcessInfo &PI, unsigned SecondsToWait,
                            bool WaitUntilTerminates, std::string *ErrMsg,
                            Optional<ProcessStatistics> *ProcStat) {
  int status;
  ProcessInfo WaitResult;
#if (TARGET_OS_IPHONE || TARGET_IPHONE_SIMULATOR)
  // iOS: just wait for the process to terminate
  // TODO: check whether the more sophisticated version below works
  // with latest iOS_system.
  WaitResult.Pid = waitpid(PI.Pid, &status, 0);
#else
  struct sigaction Act, Old;
  assert(PI.Pid && "invalid pid to wait on, process not started?");

  int WaitPidOptions = 0;
  pid_t ChildPid = PI.Pid;
  if (WaitUntilTerminates) {
    SecondsToWait = 0;
  } else if (SecondsToWait) {
    // Install a timeout handler.  The handler itself does nothing, but the
    // simple fact of having a handler at all causes the wait below to return
    // with EINTR, unlike if we used SIG_IGN.
    memset(&Act, 0, sizeof(Act));
    Act.sa_handler = TimeOutHandler;
    sigemptyset(&Act.sa_mask);
    sigaction(SIGALRM, &Act, &Old);
    // FIXME The alarm signal may be delivered to another thread.
    alarm(SecondsToWait);
  } else if (SecondsToWait == 0)
    WaitPidOptions = WNOHANG;

  // Parent process: Wait for the child process to terminate.
  rusage Info;
  if (ProcStat)
    ProcStat->reset();

  do {
    WaitResult.Pid = sys::wait4(ChildPid, &status, WaitPidOptions, &Info);
  } while (WaitUntilTerminates && WaitResult.Pid == -1 && errno == EINTR);

  if (WaitResult.Pid != PI.Pid) {
    if (WaitResult.Pid == 0) {
      // Non-blocking wait.
      return WaitResult;
    } else {
      if (SecondsToWait && errno == EINTR) {
        // Kill the child.
        kill(PI.Pid, SIGKILL);

        // Turn off the alarm and restore the signal handler
        alarm(0);
        sigaction(SIGALRM, &Old, nullptr);

        // Wait for child to die
        // FIXME This could grab some other child process out from another
        // waiting thread and then leave a zombie anyway.
        if (wait(&status) != ChildPid)
          MakeErrMsg(ErrMsg, "Child timed out but wouldn't die");
        else
          MakeErrMsg(ErrMsg, "Child timed out", 0);

        WaitResult.ReturnCode = -2; // Timeout detected
        return WaitResult;
      } else if (errno != EINTR) {
        MakeErrMsg(ErrMsg, "Error waiting for child process");
        WaitResult.ReturnCode = -1;
        return WaitResult;
      }
    }
  }

  // We exited normally without timeout, so turn off the timer.
  if (SecondsToWait && !WaitUntilTerminates) {
    alarm(0);
    sigaction(SIGALRM, &Old, nullptr);
  }

  if (ProcStat) {
    std::chrono::microseconds UserT = toDuration(Info.ru_utime);
    std::chrono::microseconds KernelT = toDuration(Info.ru_stime);
    uint64_t PeakMemory = 0;
#ifndef __HAIKU__
    PeakMemory = static_cast<uint64_t>(Info.ru_maxrss);
#endif
    *ProcStat = ProcessStatistics{UserT + KernelT, UserT, PeakMemory};
  }
#endif // (TARGET_OS_IPHONE || TARGET_IPHONE_SIMULATOR)

  // Return the proper exit status. Detect error conditions
  // so we can return -1 for them and set ErrMsg informatively.
  int result = 0;
  if (WIFEXITED(status)) {
    result = WEXITSTATUS(status);
    WaitResult.ReturnCode = result;

    if (result == 127) {
      if (ErrMsg)
        *ErrMsg = llvm::sys::StrError(ENOENT);
      WaitResult.ReturnCode = -1;
      return WaitResult;
    }
    if (result == 126) {
      if (ErrMsg)
        *ErrMsg = "Program could not be executed";
      WaitResult.ReturnCode = -1;
      return WaitResult;
    }
  } else if (WIFSIGNALED(status)) {
    if (ErrMsg) {
      *ErrMsg = strsignal(WTERMSIG(status));
#ifdef WCOREDUMP
      if (WCOREDUMP(status))
        *ErrMsg += " (core dumped)";
#endif
    }
    // Return a special value to indicate that the process received an unhandled
    // signal during execution as opposed to failing to execute.
    WaitResult.ReturnCode = -2;
  }
  return WaitResult;
}

std::error_code llvm::sys::ChangeStdinToBinary() {
  // Do nothing, as Unix doesn't differentiate between text and binary.
  return std::error_code();
}

std::error_code llvm::sys::ChangeStdoutToBinary() {
  // Do nothing, as Unix doesn't differentiate between text and binary.
  return std::error_code();
}

std::error_code
llvm::sys::writeFileWithEncoding(StringRef FileName, StringRef Contents,
                                 WindowsEncodingMethod Encoding /*unused*/) {
  std::error_code EC;
  llvm::raw_fd_ostream OS(FileName, EC, llvm::sys::fs::OpenFlags::OF_Text);

  if (EC)
    return EC;

  OS << Contents;

  if (OS.has_error())
    return make_error_code(errc::io_error);

  return EC;
}

bool llvm::sys::commandLineFitsWithinSystemLimits(StringRef Program,
                                                  ArrayRef<StringRef> Args) {
  static long ArgMax = sysconf(_SC_ARG_MAX);
  // POSIX requires that _POSIX_ARG_MAX is 4096, which is the lowest possible
  // value for ARG_MAX on a POSIX compliant system.
  static long ArgMin = _POSIX_ARG_MAX;

  // This the same baseline used by xargs.
  long EffectiveArgMax = 128 * 1024;

  if (EffectiveArgMax > ArgMax)
    EffectiveArgMax = ArgMax;
  else if (EffectiveArgMax < ArgMin)
    EffectiveArgMax = ArgMin;

  // System says no practical limit.
  if (ArgMax == -1)
    return true;

  // Conservatively account for space required by environment variables.
  long HalfArgMax = EffectiveArgMax / 2;

  size_t ArgLength = Program.size() + 1;
  for (StringRef Arg : Args) {
    // Ensure that we do not exceed the MAX_ARG_STRLEN constant on Linux, which
    // does not have a constant unlike what the man pages would have you
    // believe. Since this limit is pretty high, perform the check
    // unconditionally rather than trying to be aggressive and limiting it to
    // Linux only.
    if (Arg.size() >= (32 * 4096))
      return false;

    ArgLength += Arg.size() + 1;
    if (ArgLength > size_t(HalfArgMax)) {
      return false;
    }
  }

  return true;
}<|MERGE_RESOLUTION|>--- conflicted
+++ resolved
@@ -181,18 +181,13 @@
 static bool Execute(ProcessInfo &PI, StringRef Program,
                     ArrayRef<StringRef> Args, Optional<ArrayRef<StringRef>> Env,
                     ArrayRef<Optional<StringRef>> Redirects,
-<<<<<<< HEAD
-                    unsigned MemoryLimit, std::string *ErrMsg) {
-  if (!llvm::sys::fs::exists(Program) 
+                    unsigned MemoryLimit, std::string *ErrMsg,
+                    BitVector *AffinityMask) {
+  if (!llvm::sys::fs::exists(Program)
 #if (TARGET_OS_IPHONE || TARGET_IPHONE_SIMULATOR)
        && !ios_executable(Program.str().c_str())  // one of the commands in ios_system
 #endif
-  ) {
-=======
-                    unsigned MemoryLimit, std::string *ErrMsg,
-                    BitVector *AffinityMask) {
-  if (!llvm::sys::fs::exists(Program)) {
->>>>>>> c79a4490
+    ) {
     if (ErrMsg)
       *ErrMsg = std::string("Executable \"") + Program.str() +
                 std::string("\" doesn't exist!");
