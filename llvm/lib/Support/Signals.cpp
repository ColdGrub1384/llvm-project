--- conflicted
+++ resolved
@@ -102,12 +102,8 @@
 // Signal-safe.
 static void insertSignalHandler(sys::SignalHandlerCallback FnPtr,
                                 void *Cookie) {
-<<<<<<< HEAD
-  /*for (size_t I = 0; I < MaxSignalHandlerCallbacks; ++I) {
-    auto &SetMe = CallBacksToRun[I];
-=======
-  for (CallbackAndCookie &SetMe : CallBacksToRun) {
->>>>>>> 06977076
+
+  /*for (CallbackAndCookie &SetMe : CallBacksToRun) {
     auto Expected = CallbackAndCookie::Status::Empty;
     auto Desired = CallbackAndCookie::Status::Initializing;
     if (!SetMe.Flag.compare_exchange_strong(Expected, Desired))
