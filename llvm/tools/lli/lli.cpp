//===- lli.cpp - LLVM Interpreter / Dynamic compiler ----------------------===//
//
// Part of the LLVM Project, under the Apache License v2.0 with LLVM Exceptions.
// See https://llvm.org/LICENSE.txt for license information.
// SPDX-License-Identifier: Apache-2.0 WITH LLVM-exception
//
//===----------------------------------------------------------------------===//
//
// This utility provides a simple wrapper around the LLVM Execution Engines,
// which allow the direct execution of LLVM programs through a Just-In-Time
// compiler, or through an interpreter if no JIT is available for this platform.
//
//===----------------------------------------------------------------------===//

#include "ExecutionUtils.h"
#include "ForwardingMemoryManager.h"
#include "llvm/ADT/StringExtras.h"
#include "llvm/ADT/Triple.h"
#include "llvm/Bitcode/BitcodeReader.h"
#include "llvm/CodeGen/CommandFlags.h"
#include "llvm/CodeGen/LinkAllCodegenComponents.h"
#include "llvm/Config/llvm-config.h"
#include "llvm/ExecutionEngine/GenericValue.h"
#include "llvm/ExecutionEngine/Interpreter.h"
#include "llvm/ExecutionEngine/JITEventListener.h"
#include "llvm/ExecutionEngine/JITSymbol.h"
#include "llvm/ExecutionEngine/MCJIT.h"
#include "llvm/ExecutionEngine/ObjectCache.h"
#include "llvm/ExecutionEngine/Orc/DebugObjectManagerPlugin.h"
#include "llvm/ExecutionEngine/Orc/DebugUtils.h"
#include "llvm/ExecutionEngine/Orc/EPCDebugObjectRegistrar.h"
#include "llvm/ExecutionEngine/Orc/EPCEHFrameRegistrar.h"
#include "llvm/ExecutionEngine/Orc/EPCGenericRTDyldMemoryManager.h"
#include "llvm/ExecutionEngine/Orc/ExecutionUtils.h"
#include "llvm/ExecutionEngine/Orc/JITTargetMachineBuilder.h"
#include "llvm/ExecutionEngine/Orc/LLJIT.h"
#include "llvm/ExecutionEngine/Orc/RTDyldObjectLinkingLayer.h"
#include "llvm/ExecutionEngine/Orc/SimpleRemoteEPC.h"
#include "llvm/ExecutionEngine/Orc/SymbolStringPool.h"
#include "llvm/ExecutionEngine/Orc/TargetProcess/JITLoaderGDB.h"
#include "llvm/ExecutionEngine/Orc/TargetProcess/RegisterEHFrames.h"
#include "llvm/ExecutionEngine/Orc/TargetProcess/TargetExecutionUtils.h"
#include "llvm/ExecutionEngine/SectionMemoryManager.h"
#include "llvm/IR/IRBuilder.h"
#include "llvm/IR/LLVMContext.h"
#include "llvm/IR/Module.h"
#include "llvm/IR/Type.h"
#include "llvm/IR/Verifier.h"
#include "llvm/IRReader/IRReader.h"
#include "llvm/Object/Archive.h"
#include "llvm/Object/ObjectFile.h"
#include "llvm/Support/CommandLine.h"
#include "llvm/Support/Debug.h"
#include "llvm/Support/DynamicLibrary.h"
#include "llvm/Support/Format.h"
#include "llvm/Support/InitLLVM.h"
#include "llvm/Support/ManagedStatic.h"
#include "llvm/Support/MathExtras.h"
#include "llvm/Support/Memory.h"
#include "llvm/Support/MemoryBuffer.h"
#include "llvm/Support/Path.h"
#include "llvm/Support/PluginLoader.h"
#include "llvm/Support/Process.h"
#include "llvm/Support/Program.h"
#include "llvm/Support/SourceMgr.h"
#include "llvm/Support/TargetSelect.h"
#include "llvm/Support/WithColor.h"
#include "llvm/Support/raw_ostream.h"
#include "llvm/Transforms/Instrumentation.h"
#include <cerrno>

#if !defined(_MSC_VER) && !defined(__MINGW32__)
#include <unistd.h>
#else
#include <io.h>
#endif

#ifdef __CYGWIN__
#include <cygwin/version.h>
#if defined(CYGWIN_VERSION_DLL_MAJOR) && CYGWIN_VERSION_DLL_MAJOR<1007
#define DO_NOTHING_ATEXIT 1
#endif
#endif

#ifdef __APPLE__
#include <TargetConditionals.h>
#if TARGET_OS_IPHONE || TARGET_IPHONE_SIMULATOR
#include "ios_error.h"
#undef write
#include <stdio.h>
#undef exit
#define exit(a) { llvm_shutdown(); ios_exit(a); }
extern "C" {
extern const char* llvm_ios_progname;

void llvm_ios_exit(int a) { llvm::llvm_shutdown(); ios_exit(a); }
void llvm_ios_abort(int a) { llvm::report_fatal_error("LLVM JIT compiled program raised SIGABRT"); }
int llvm_ios_putchar(char c) { return fputc(c, thread_stdout); }
int llvm_ios_getchar(void) { return fgetc(thread_stdin); }
wint_t llvm_ios_getwchar(void) { return fgetwc(thread_stdin); }
int llvm_ios_iswprint(wint_t a) { return 1; }
int llvm_ios_scanf (const char *format, ...) {
    int             count;
    va_list ap;
    
    fflush(thread_stdout);
    va_start (ap, format);
    count = vfscanf (thread_stdin, format, ap);
    va_end (ap);
    return (count);
}
int llvm_ios_fputc(int c, FILE *stream) {
	if (fileno(stream) == STDOUT_FILENO) return fputc(c, thread_stdout); 
	if (fileno(stream) == STDERR_FILENO) return fputc(c, thread_stderr); 
	return fputc(c, stream);
}
int llvm_ios_putw(int w, FILE *stream) {
	if (fileno(stream) == STDOUT_FILENO) return putw(w, thread_stdout); 
	if (fileno(stream) == STDERR_FILENO) return putw(w, thread_stderr); 
	return putw(w, stream);
}
}
#endif
#endif

using namespace llvm;

static codegen::RegisterCodeGenFlags CGF;

#define DEBUG_TYPE "lli"

namespace {

  enum class JITKind { MCJIT, Orc, OrcLazy };
  enum class JITLinkerKind { Default, RuntimeDyld, JITLink };

<<<<<<< HEAD
=======
  cl::opt<std::string>
  InputFile(cl::desc("<input bitcode>"), cl::Positional, cl::init("-"));

  cl::list<std::string>
  InputArgv(cl::ConsumeAfter, cl::desc("<program arguments>..."));

  cl::opt<bool> ForceInterpreter("force-interpreter",
                                 cl::desc("Force interpretation: disable JIT"),
#if (TARGET_OS_IPHONE || TARGET_IPHONE_SIMULATOR)
                                 // force use of interpreter on iOS:
                                 // JIT compiler works inside of Xcode, not outside.
                                 cl::init(true));
#else
                                 cl::init(false));
#endif

  cl::opt<JITKind> UseJITKind(
      "jit-kind", cl::desc("Choose underlying JIT kind."),
      cl::init(JITKind::Orc),
      cl::values(clEnumValN(JITKind::MCJIT, "mcjit", "MCJIT"),
                 clEnumValN(JITKind::Orc, "orc", "Orc JIT"),
                 clEnumValN(JITKind::OrcLazy, "orc-lazy",
                            "Orc-based lazy JIT.")));

  cl::opt<JITLinkerKind>
      JITLinker("jit-linker", cl::desc("Choose the dynamic linker/loader."),
                cl::init(JITLinkerKind::Default),
                cl::values(clEnumValN(JITLinkerKind::Default, "default",
                                      "Default for platform and JIT-kind"),
                           clEnumValN(JITLinkerKind::RuntimeDyld, "rtdyld",
                                      "RuntimeDyld"),
                           clEnumValN(JITLinkerKind::JITLink, "jitlink",
                                      "Orc-specific linker")));

  cl::opt<unsigned>
  LazyJITCompileThreads("compile-threads",
                        cl::desc("Choose the number of compile threads "
                                 "(jit-kind=orc-lazy only)"),
                        cl::init(0));

  cl::list<std::string>
  ThreadEntryPoints("thread-entry",
                    cl::desc("calls the given entry-point on a new thread "
                             "(jit-kind=orc-lazy only)"));

  cl::opt<bool> PerModuleLazy(
      "per-module-lazy",
      cl::desc("Performs lazy compilation on whole module boundaries "
               "rather than individual functions"),
      cl::init(false));

  cl::list<std::string>
      JITDylibs("jd",
                cl::desc("Specifies the JITDylib to be used for any subsequent "
                         "-extra-module arguments."));

  cl::list<std::string>
    Dylibs("dlopen", cl::desc("Dynamic libraries to load before linking"),
           cl::ZeroOrMore);

  // The MCJIT supports building for a target address space separate from
  // the JIT compilation process. Use a forked process and a copying
  // memory manager with IPC to execute using this functionality.
  cl::opt<bool> RemoteMCJIT("remote-mcjit",
    cl::desc("Execute MCJIT'ed code in a separate process."),
    cl::init(false));

  // Manually specify the child process for remote execution. This overrides
  // the simulated remote execution that allocates address space for child
  // execution. The child process will be executed and will communicate with
  // lli via stdin/stdout pipes.
  cl::opt<std::string>
  ChildExecPath("mcjit-remote-process",
                cl::desc("Specify the filename of the process to launch "
                         "for remote MCJIT execution.  If none is specified,"
                         "\n\tremote execution will be simulated in-process."),
                cl::value_desc("filename"), cl::init(""));

  // Determine optimization level.
  cl::opt<char>
  OptLevel("O",
           cl::desc("Optimization level. [-O0, -O1, -O2, or -O3] "
                    "(default = '-O2')"),
           cl::Prefix,
           cl::ZeroOrMore,
           cl::init(' '));

  cl::opt<std::string>
  TargetTriple("mtriple", cl::desc("Override target triple for module"));

  cl::opt<std::string>
  EntryFunc("entry-function",
            cl::desc("Specify the entry function (default = 'main') "
                     "of the executable"),
            cl::value_desc("function"),
            cl::init("main"));

  cl::list<std::string>
  ExtraModules("extra-module",
         cl::desc("Extra modules to be loaded"),
         cl::value_desc("input bitcode"));

  cl::list<std::string>
  ExtraObjects("extra-object",
         cl::desc("Extra object files to be loaded"),
         cl::value_desc("input object"));

  cl::list<std::string>
  ExtraArchives("extra-archive",
         cl::desc("Extra archive files to be loaded"),
         cl::value_desc("input archive"));

  cl::opt<bool>
  EnableCacheManager("enable-cache-manager",
        cl::desc("Use cache manager to save/load modules"),
        cl::init(false));

  cl::opt<std::string>
  ObjectCacheDir("object-cache-dir",
                  cl::desc("Directory to store cached object files "
                           "(must be user writable)"),
                  cl::init(""));

  cl::opt<std::string>
  FakeArgv0("fake-argv0",
            cl::desc("Override the 'argv[0]' value passed into the executing"
                     " program"), cl::value_desc("executable"));

  cl::opt<bool>
  DisableCoreFiles("disable-core-files", cl::Hidden,
                   cl::desc("Disable emission of core files if possible"));

  cl::opt<bool>
  NoLazyCompilation("disable-lazy-compilation",
                  cl::desc("Disable JIT lazy compilation"),
                  cl::init(false));

  cl::opt<bool>
  GenerateSoftFloatCalls("soft-float",
    cl::desc("Generate software floating point library calls"),
    cl::init(false));

  cl::opt<bool> NoProcessSymbols(
      "no-process-syms",
      cl::desc("Do not resolve lli process symbols in JIT'd code"),
      cl::init(false));

  enum class LLJITPlatform { Inactive, DetectHost, GenericIR };

  cl::opt<LLJITPlatform>
      Platform("lljit-platform", cl::desc("Platform to use with LLJIT"),
               cl::init(LLJITPlatform::DetectHost),
               cl::values(clEnumValN(LLJITPlatform::DetectHost, "DetectHost",
                                     "Select based on JIT target triple"),
                          clEnumValN(LLJITPlatform::GenericIR, "GenericIR",
                                     "Use LLJITGenericIRPlatform"),
                          clEnumValN(LLJITPlatform::Inactive, "Inactive",
                                     "Disable platform support explicitly")),
               cl::Hidden);

>>>>>>> 06977076
  enum class DumpKind {
    NoDump,
    DumpFuncsToStdOut,
    DumpModsToStdOut,
    DumpModsToDisk
  };

  ExitOnError ExitOnErr;
}

LLVM_ATTRIBUTE_USED void linkComponents() {
  errs() << (void *)&llvm_orc_registerEHFrameSectionWrapper
         << (void *)&llvm_orc_deregisterEHFrameSectionWrapper
         << (void *)&llvm_orc_registerJITLoaderGDBWrapper;
}

//===----------------------------------------------------------------------===//
// Object cache
//
// This object cache implementation writes cached objects to disk to the
// directory specified by CacheDir, using a filename provided in the module
// descriptor. The cache tries to load a saved object using that path if the
// file exists. CacheDir defaults to "", in which case objects are cached
// alongside their originating bitcodes.
//
class LLIObjectCache : public ObjectCache {
public:
  LLIObjectCache(const std::string& CacheDir) : CacheDir(CacheDir) {
    // Add trailing '/' to cache dir if necessary.
    if (!this->CacheDir.empty() &&
        this->CacheDir[this->CacheDir.size() - 1] != '/')
      this->CacheDir += '/';
  }
  ~LLIObjectCache() override {}

  void notifyObjectCompiled(const Module *M, MemoryBufferRef Obj) override {
    const std::string &ModuleID = M->getModuleIdentifier();
    std::string CacheName;
    if (!getCacheFilename(ModuleID, CacheName))
      return;
    if (!CacheDir.empty()) { // Create user-defined cache dir.
      SmallString<128> dir(sys::path::parent_path(CacheName));
      sys::fs::create_directories(Twine(dir));
    }

    std::error_code EC;
    raw_fd_ostream outfile(CacheName, EC, sys::fs::OF_None);
    outfile.write(Obj.getBufferStart(), Obj.getBufferSize());
    outfile.close();
  }

  std::unique_ptr<MemoryBuffer> getObject(const Module* M) override {
    const std::string &ModuleID = M->getModuleIdentifier();
    std::string CacheName;
    if (!getCacheFilename(ModuleID, CacheName))
      return nullptr;
    // Load the object from the cache filename
    ErrorOr<std::unique_ptr<MemoryBuffer>> IRObjectBuffer =
        MemoryBuffer::getFile(CacheName, /*IsText=*/false,
                              /*RequiresNullTerminator=*/false);
    // If the file isn't there, that's OK.
    if (!IRObjectBuffer)
      return nullptr;
    // MCJIT will want to write into this buffer, and we don't want that
    // because the file has probably just been mmapped.  Instead we make
    // a copy.  The filed-based buffer will be released when it goes
    // out of scope.
    return MemoryBuffer::getMemBufferCopy(IRObjectBuffer.get()->getBuffer());
  }

private:
  std::string CacheDir;

  bool getCacheFilename(const std::string &ModID, std::string &CacheName) {
    std::string Prefix("file:");
    size_t PrefixLength = Prefix.length();
    if (ModID.substr(0, PrefixLength) != Prefix)
      return false;

    std::string CacheSubdir = ModID.substr(PrefixLength);
    // Transform "X:\foo" => "/X\foo" for convenience on Windows.
    if (is_style_windows(llvm::sys::path::Style::native) &&
        isalpha(CacheSubdir[0]) && CacheSubdir[1] == ':') {
      CacheSubdir[1] = CacheSubdir[0];
      CacheSubdir[0] = '/';
    }

    CacheName = CacheDir + CacheSubdir;
    size_t pos = CacheName.rfind('.');
    CacheName.replace(pos, CacheName.length() - pos, ".o");
    return true;
  }
};

CodeGenOpt::Level getOptLevel() {
  return CodeGenOpt::None;
  llvm_unreachable("Unrecognized opt level.");
}

[[noreturn]] static void reportError(SMDiagnostic Err, const char *ProgName) {
  Err.print(ProgName, errs());
  exit(1);
}

//Error loadDylibs();
int runOrcJIT(const char *ProgName);
void disallowOrcOptions();
Expected<std::unique_ptr<orc::ExecutorProcessControl>> launchRemote();

extern "C" {
//===----------------------------------------------------------------------===//
// main Driver function
//
int main(int argc, char **argv, char * const *envp) {
  InitLLVM X(argc, argv);
  
  if (argc > 1) {
    ExitOnErr.setBanner(std::string(argv[0]) + ": ");
  }
  
  // If we have a native target, initialize it to ensure it is linked in and
  // usable by the JIT.
  InitializeNativeTarget();
  InitializeNativeTargetAsmPrinter();
  InitializeNativeTargetAsmParser();
  
  disallowOrcOptions();
  
  // Old lli implementation based on ExecutionEngine and MCJIT.
  LLVMContext Context;

  // Load the bitcode...
  SMDiagnostic Err;
  std::string IRFile(argv[1]);
  std::unique_ptr<Module> Owner = parseIRFile(IRFile, Err, Context);
  Module *Mod = Owner.get();
  if (!Mod) {
    reportError(Err, argv[0]);
  }
  
  std::string ErrorMsg;
  EngineBuilder builder(std::move(Owner));
  builder.setMArch(codegen::getMArch());
  builder.setMCPU(codegen::getCPUStr());
  builder.setMAttrs(codegen::getFeatureList());
  if (auto RM = codegen::getExplicitRelocModel())
    builder.setRelocationModel(RM.getValue());
  if (auto CM = codegen::getExplicitCodeModel())
    builder.setCodeModel(CM.getValue());
  builder.setErrorStr(&ErrorMsg);
  builder.setEngineKind(EngineKind::Interpreter);
      
  // Enable MCJIT if desired.
  RTDyldMemoryManager *RTDyldMM = nullptr;
  
  builder.setOptLevel(getOptLevel());
#if (TARGET_OS_IPHONE || TARGET_IPHONE_SIMULATOR)
    // For ios_system, add symbols that override the existing ones:
    // This needs to be done *before* the engine creation:
    // This way, we act on both interpreter and JIT:
    sys::DynamicLibrary::AddSymbol("stdin", &thread_stdin);
    sys::DynamicLibrary::AddSymbol("stdout", &thread_stdout);
    sys::DynamicLibrary::AddSymbol("stderr", &thread_stderr);
    sys::DynamicLibrary::AddSymbol("__stdinp", &thread_stdin);
    sys::DynamicLibrary::AddSymbol("__stdoutp", &thread_stdout);
    sys::DynamicLibrary::AddSymbol("__stderrp", &thread_stderr);
    // External functions defined in ios_system:
    sys::DynamicLibrary::AddSymbol("system", (void*)&ios_system);
    sys::DynamicLibrary::AddSymbol("popen", (void*)&ios_popen);
    sys::DynamicLibrary::AddSymbol("pclose", (void*)&fclose);
    sys::DynamicLibrary::AddSymbol("isatty", (void*)&ios_isatty);
    sys::DynamicLibrary::AddSymbol("dup2", (void*)&ios_dup2);
    sys::DynamicLibrary::AddSymbol("execv", (void*)&ios_execv);
    sys::DynamicLibrary::AddSymbol("execvp", (void*)&ios_execv);
    sys::DynamicLibrary::AddSymbol("execve", (void*)&ios_execve);
    // External functions defined locally:
    sys::DynamicLibrary::AddSymbol("exit", (void*)&ios_exit);
    sys::DynamicLibrary::AddSymbol("_exit", (void*)&ios_exit);
    // sys::DynamicLibrary::AddSymbol("abort", (void*)&llvm_ios_abort);
    sys::DynamicLibrary::AddSymbol("putchar", (void*)&llvm_ios_putchar);
    sys::DynamicLibrary::AddSymbol("getchar", (void*)&llvm_ios_getchar);
    sys::DynamicLibrary::AddSymbol("getwchar", (void*)&llvm_ios_getwchar);
    sys::DynamicLibrary::AddSymbol("iswprint", (void*)&llvm_ios_iswprint);
    // scanf, printf, write: redirect to right stream
    // printf, fprintf: already redirected to lle_X_printf in ExternalFunctions.cpp
    sys::DynamicLibrary::AddSymbol("scanf", (void*)&llvm_ios_scanf);
    sys::DynamicLibrary::AddSymbol("write", (void*)&ios_write);
    sys::DynamicLibrary::AddSymbol("puts", (void*)&ios_puts);
    sys::DynamicLibrary::AddSymbol("fputs", (void*)&ios_fputs);
    sys::DynamicLibrary::AddSymbol("fputc", (void*)&ios_fputc);
    sys::DynamicLibrary::AddSymbol("putw", (void*)&ios_putw);
    // fork, waitpid: minimal service here:
    sys::DynamicLibrary::AddSymbol("fork", (void*)&ios_fork);
    sys::DynamicLibrary::AddSymbol("waitpid", (void*)&ios_waitpid);
    // err, errx, warnx, warn:  already redirected to lle_X_printf in ExternalFunctions.cpp
    llvm_ios_progname = argv[1];
#endif
  
  std::unique_ptr<ExecutionEngine> EE(builder.create());
  if (!EE) {
    if (!ErrorMsg.empty())
      WithColor::error(errs(), argv[0])
          << "error creating EE: " << ErrorMsg << "\n";
    else
      WithColor::error(errs(), argv[0]) << "unknown error creating EE!\n";
    exit(1);
  }

  std::unique_ptr<LLIObjectCache> CacheManager;

  // The following functions have no effect if their respective profiling
  // support wasn't enabled in the build configuration.
  EE->RegisterJITEventListener(
                JITEventListener::createOProfileJITEventListener());
  EE->RegisterJITEventListener(
                JITEventListener::createIntelJITEventListener());

  // Add the module's name to the start of the vector of arguments to main().
  //InputArgv.insert(InputArgv.begin(), StringRef(argv[1]));

  // Call the main function from M as if its signature were:
  //   int main (int argc, char **argv, const char **envp)
  // using the contents of Args to determine argc & argv, and the contents of
  // EnvVars to determine envp.
  //
  std::string EntryFunc("main");
  Function *EntryFn = Mod->getFunction(EntryFunc);
  if (!EntryFn) {
    WithColor::error(errs(), argv[0])
        << '\'' << EntryFunc << "\' function not found in module.\n";
    return -1;
  }

  // Reset errno to zero on entry to main.
  errno = 0;

  int Result = -1;

<<<<<<< HEAD
  // If the program doesn't explicitly call exit, we will need the Exit
  // function later on to make an explicit call, so get the function now.
=======
  // Sanity check use of remote-jit: LLI currently only supports use of the
  // remote JIT on Unix platforms.
  if (RemoteMCJIT) {
#ifndef LLVM_ON_UNIX
    WithColor::warning(errs(), argv[0])
        << "host does not support external remote targets.\n";
    WithColor::note() << "defaulting to local execution\n";
    return -1;
#else
    if (ChildExecPath.empty()) {
      WithColor::error(errs(), argv[0])
          << "-remote-mcjit requires -mcjit-remote-process.\n";
      exit(1);
    } else if (!sys::fs::can_execute(ChildExecPath)) {
      WithColor::error(errs(), argv[0])
          << "unable to find usable child executable: '" << ChildExecPath
          << "'\n";
      return -1;
    }
#endif
  }

  std::unique_ptr<orc::ExecutorProcessControl> EPC =
      RemoteMCJIT ? ExitOnErr(launchRemote())
                  : ExitOnErr(orc::SelfExecutorProcessControl::Create());

  if (!RemoteMCJIT) {
    // If the program doesn't explicitly call exit, we will need the Exit
    // function later on to make an explicit call, so get the function now.
>>>>>>> 06977076
#if (TARGET_OS_IPHONE || TARGET_IPHONE_SIMULATOR)
  // on iOS, normally, ForceInterpreter = true, but if your run the JIT you need this:
  FunctionCallee Exit;
  Exit = Mod->getOrInsertFunction(
      "exit", Type::getVoidTy(Context), Type::getInt32Ty(Context));
#else
  FunctionCallee Exit = Mod->getOrInsertFunction(
      "exit", Type::getVoidTy(Context), Type::getInt32Ty(Context));
#endif
<<<<<<< HEAD
  // Run static constructors.
  EE->runStaticConstructorsDestructors(false);

  // Trigger compilation separately so code regions that need to be
  // invalidated will be known.
  (void)EE->getPointerToFunction(EntryFn);
  // Clear instruction cache before code will be executed.
  if (RTDyldMM)
    static_cast<SectionMemoryManager*>(RTDyldMM)->invalidateInstructionCache();

  // Run main.
  Result = EE->runFunctionAsMainWithoutParams(EntryFn, envp);
  
  // Run static destructors.
  EE->runStaticConstructorsDestructors(true);
  
  // If the program didn't call exit explicitly, we should call it now.
  // This ensures that any atexit handlers get called correctly.
  if (Function *ExitF =
          dyn_cast<Function>(Exit.getCallee()->stripPointerCasts())) {
    if (ExitF->getFunctionType() == Exit.getFunctionType()) {
      std::vector<GenericValue> Args;
      GenericValue ResultGV;
      ResultGV.IntVal = APInt(32, Result);
      Args.push_back(ResultGV);
      EE->runFunction(ExitF, Args);
      WithColor::error(errs(), argv[0])
          << "exit(" << Result << ") returned!\n";
      abort();
    }
=======
    // Run static constructors.
    if (!ForceInterpreter) {
      // Give MCJIT a chance to apply relocations and set page permissions.
      EE->finalizeObject();
    }
    EE->runStaticConstructorsDestructors(false);

    // Trigger compilation separately so code regions that need to be
    // invalidated will be known.
    (void)EE->getPointerToFunction(EntryFn);
    // Clear instruction cache before code will be executed.
    if (RTDyldMM)
      static_cast<SectionMemoryManager*>(RTDyldMM)->invalidateInstructionCache();

    // Run main.
    Result = EE->runFunctionAsMain(EntryFn, InputArgv, envp);

    // Run static destructors.
    EE->runStaticConstructorsDestructors(true);

    // If the program didn't call exit explicitly, we should call it now.
    // This ensures that any atexit handlers get called correctly.
    if (Function *ExitF =
            dyn_cast<Function>(Exit.getCallee()->stripPointerCasts())) {
      if (ExitF->getFunctionType() == Exit.getFunctionType()) {
        std::vector<GenericValue> Args;
        GenericValue ResultGV;
        ResultGV.IntVal = APInt(32, Result);
        Args.push_back(ResultGV);
        EE->runFunction(ExitF, Args);
        WithColor::error(errs(), argv[0])
            << "exit(" << Result << ") returned!\n";
        abort();
      }
    }
    WithColor::error(errs(), argv[0]) << "exit defined with wrong prototype!\n";
    abort();
  } else {
    // else == "if (RemoteMCJIT)"

    // Remote target MCJIT doesn't (yet) support static constructors. No reason
    // it couldn't. This is a limitation of the LLI implementation, not the
    // MCJIT itself. FIXME.

    // Create a remote memory manager.
    auto RemoteMM = ExitOnErr(
        orc::EPCGenericRTDyldMemoryManager::CreateWithDefaultBootstrapSymbols(
            *EPC));

    // Forward MCJIT's memory manager calls to the remote memory manager.
    static_cast<ForwardingMemoryManager*>(RTDyldMM)->setMemMgr(
      std::move(RemoteMM));

    // Forward MCJIT's symbol resolution calls to the remote.
    static_cast<ForwardingMemoryManager *>(RTDyldMM)->setResolver(
        ExitOnErr(RemoteResolver::Create(*EPC)));
    // Grab the target address of the JIT'd main function on the remote and call
    // it.
    // FIXME: argv and envp handling.
    auto Entry =
        orc::ExecutorAddr(EE->getFunctionAddress(EntryFn->getName().str()));
    EE->finalizeObject();
    LLVM_DEBUG(dbgs() << "Executing '" << EntryFn->getName() << "' at 0x"
                      << format("%llx", Entry.getValue()) << "\n");
    Result = ExitOnErr(EPC->runAsMain(Entry, {}));

    // Like static constructors, the remote target MCJIT support doesn't handle
    // this yet. It could. FIXME.

    // Delete the EE - we need to tear it down *before* we terminate the session
    // with the remote, otherwise it'll crash when it tries to release resources
    // on a remote that has already been disconnected.
    EE.reset();

    // Signal the remote target that we're done JITing.
    ExitOnErr(EPC->disconnect());
>>>>>>> 06977076
  }
  WithColor::error(errs(), argv[0]) << "exit defined with wrong prototype!\n";
  abort();
  
  return Result;
}
<<<<<<< HEAD
=======

static std::function<void(Module &)> createDebugDumper() {
  switch (OrcDumpKind) {
  case DumpKind::NoDump:
    return [](Module &M) {};

  case DumpKind::DumpFuncsToStdOut:
    return [](Module &M) {
      printf("[ ");

      for (const auto &F : M) {
        if (F.isDeclaration())
          continue;

        if (F.hasName()) {
          std::string Name(std::string(F.getName()));
          printf("%s ", Name.c_str());
        } else
          printf("<anon> ");
      }

      printf("]\n");
    };

  case DumpKind::DumpModsToStdOut:
    return [](Module &M) {
      outs() << "----- Module Start -----\n" << M << "----- Module End -----\n";
    };

  case DumpKind::DumpModsToDisk:
    return [](Module &M) {
      std::error_code EC;
      raw_fd_ostream Out(M.getModuleIdentifier() + ".ll", EC,
                         sys::fs::OF_TextWithCRLF);
      if (EC) {
        errs() << "Couldn't open " << M.getModuleIdentifier()
               << " for dumping.\nError:" << EC.message() << "\n";
        exit(1);
      }
      Out << M;
    };
  }
  llvm_unreachable("Unknown DumpKind");
}

Error loadDylibs() {
  for (const auto &Dylib : Dylibs) {
    std::string ErrMsg;
    if (sys::DynamicLibrary::LoadLibraryPermanently(Dylib.c_str(), &ErrMsg))
      return make_error<StringError>(ErrMsg, inconvertibleErrorCode());
  }

  return Error::success();
>>>>>>> 06977076
}

Expected<orc::ThreadSafeModule>
loadModule(StringRef Path, orc::ThreadSafeContext TSCtx) {
  SMDiagnostic Err;
  auto M = parseIRFile(Path, Err, *TSCtx.getContext());
  if (!M) {
    std::string ErrMsg;
    {
      raw_string_ostream ErrMsgStream(ErrMsg);
      Err.print("lli", ErrMsgStream);
    }
    return make_error<StringError>(std::move(ErrMsg), inconvertibleErrorCode());
  }

  return orc::ThreadSafeModule(std::move(M), std::move(TSCtx));
}

<<<<<<< HEAD
void disallowOrcOptions() {
=======
int runOrcJIT(const char *ProgName) {
  // Start setting up the JIT environment.

  // Parse the main module.
  orc::ThreadSafeContext TSCtx(std::make_unique<LLVMContext>());
  auto MainModule = ExitOnErr(loadModule(InputFile, TSCtx));

  // Get TargetTriple and DataLayout from the main module if they're explicitly
  // set.
  Optional<Triple> TT;
  Optional<DataLayout> DL;
  MainModule.withModuleDo([&](Module &M) {
      if (!M.getTargetTriple().empty())
        TT = Triple(M.getTargetTriple());
      if (!M.getDataLayout().isDefault())
        DL = M.getDataLayout();
    });

  orc::LLLazyJITBuilder Builder;

  Builder.setJITTargetMachineBuilder(
      TT ? orc::JITTargetMachineBuilder(*TT)
         : ExitOnErr(orc::JITTargetMachineBuilder::detectHost()));

  TT = Builder.getJITTargetMachineBuilder()->getTargetTriple();
  if (DL)
    Builder.setDataLayout(DL);

  if (!codegen::getMArch().empty())
    Builder.getJITTargetMachineBuilder()->getTargetTriple().setArchName(
        codegen::getMArch());

  Builder.getJITTargetMachineBuilder()
      ->setCPU(codegen::getCPUStr())
      .addFeatures(codegen::getFeatureList())
      .setRelocationModel(codegen::getExplicitRelocModel())
      .setCodeModel(codegen::getExplicitCodeModel());

  // FIXME: Setting a dummy call-through manager in non-lazy mode prevents the
  // JIT builder to instantiate a default (which would fail with an error for
  // unsupported architectures).
  if (UseJITKind != JITKind::OrcLazy) {
    auto ES = std::make_unique<orc::ExecutionSession>(
        ExitOnErr(orc::SelfExecutorProcessControl::Create()));
    Builder.setLazyCallthroughManager(
        std::make_unique<orc::LazyCallThroughManager>(*ES, 0, nullptr));
    Builder.setExecutionSession(std::move(ES));
  }

  Builder.setLazyCompileFailureAddr(
      pointerToJITTargetAddress(exitOnLazyCallThroughFailure));
  Builder.setNumCompileThreads(LazyJITCompileThreads);

  // If the object cache is enabled then set a custom compile function
  // creator to use the cache.
  std::unique_ptr<LLIObjectCache> CacheManager;
  if (EnableCacheManager) {

    CacheManager = std::make_unique<LLIObjectCache>(ObjectCacheDir);

    Builder.setCompileFunctionCreator(
      [&](orc::JITTargetMachineBuilder JTMB)
            -> Expected<std::unique_ptr<orc::IRCompileLayer::IRCompiler>> {
        if (LazyJITCompileThreads > 0)
          return std::make_unique<orc::ConcurrentIRCompiler>(std::move(JTMB),
                                                        CacheManager.get());

        auto TM = JTMB.createTargetMachine();
        if (!TM)
          return TM.takeError();

        return std::make_unique<orc::TMOwningSimpleCompiler>(std::move(*TM),
                                                        CacheManager.get());
      });
  }

  // Set up LLJIT platform.
  {
    LLJITPlatform P = Platform;
    if (P == LLJITPlatform::DetectHost)
      P = LLJITPlatform::GenericIR;

    switch (P) {
    case LLJITPlatform::GenericIR:
      // Nothing to do: LLJITBuilder will use this by default.
      break;
    case LLJITPlatform::Inactive:
      Builder.setPlatformSetUp(orc::setUpInactivePlatform);
      break;
    default:
      llvm_unreachable("Unrecognized platform value");
    }
  }

  std::unique_ptr<orc::ExecutorProcessControl> EPC = nullptr;
  if (JITLinker == JITLinkerKind::JITLink) {
    EPC = ExitOnErr(orc::SelfExecutorProcessControl::Create(
        std::make_shared<orc::SymbolStringPool>()));

    Builder.setObjectLinkingLayerCreator([&EPC](orc::ExecutionSession &ES,
                                                const Triple &) {
      auto L = std::make_unique<orc::ObjectLinkingLayer>(ES, EPC->getMemMgr());
      L->addPlugin(std::make_unique<orc::EHFrameRegistrationPlugin>(
          ES, ExitOnErr(orc::EPCEHFrameRegistrar::Create(ES))));
      L->addPlugin(std::make_unique<orc::DebugObjectManagerPlugin>(
          ES, ExitOnErr(orc::createJITLoaderGDBRegistrar(ES))));
      return L;
    });
  }

  auto J = ExitOnErr(Builder.create());

  auto *ObjLayer = &J->getObjLinkingLayer();
  if (auto *RTDyldObjLayer = dyn_cast<orc::RTDyldObjectLinkingLayer>(ObjLayer))
    RTDyldObjLayer->registerJITEventListener(
        *JITEventListener::createGDBRegistrationListener());

  if (PerModuleLazy)
    J->setPartitionFunction(orc::CompileOnDemandLayer::compileWholeModule);

  auto Dump = createDebugDumper();

  J->getIRTransformLayer().setTransform(
      [&](orc::ThreadSafeModule TSM,
          const orc::MaterializationResponsibility &R) {
        TSM.withModuleDo([&](Module &M) {
          if (verifyModule(M, &dbgs())) {
            dbgs() << "Bad module: " << &M << "\n";
            exit(1);
          }
          Dump(M);
        });
        return TSM;
      });

  orc::MangleAndInterner Mangle(J->getExecutionSession(), J->getDataLayout());

  // Unless they've been explicitly disabled, make process symbols available to
  // JIT'd code.
  if (!NoProcessSymbols)
    J->getMainJITDylib().addGenerator(
        ExitOnErr(orc::DynamicLibrarySearchGenerator::GetForCurrentProcess(
            J->getDataLayout().getGlobalPrefix(),
            [MainName = Mangle("main")](const orc::SymbolStringPtr &Name) {
              return Name != MainName;
            })));

  if (GenerateBuiltinFunctions.size() > 0)
    J->getMainJITDylib().addGenerator(
        std::make_unique<LLIBuiltinFunctionGenerator>(GenerateBuiltinFunctions,
                                                      Mangle));

  // Regular modules are greedy: They materialize as a whole and trigger
  // materialization for all required symbols recursively. Lazy modules go
  // through partitioning and they replace outgoing calls with reexport stubs
  // that resolve on call-through.
  auto AddModule = [&](orc::JITDylib &JD, orc::ThreadSafeModule M) {
    return UseJITKind == JITKind::OrcLazy ? J->addLazyIRModule(JD, std::move(M))
                                          : J->addIRModule(JD, std::move(M));
  };

  // Add the main module.
  ExitOnErr(AddModule(J->getMainJITDylib(), std::move(MainModule)));

  // Create JITDylibs and add any extra modules.
  {
    // Create JITDylibs, keep a map from argument index to dylib. We will use
    // -extra-module argument indexes to determine what dylib to use for each
    // -extra-module.
    std::map<unsigned, orc::JITDylib *> IdxToDylib;
    IdxToDylib[0] = &J->getMainJITDylib();
    for (auto JDItr = JITDylibs.begin(), JDEnd = JITDylibs.end();
         JDItr != JDEnd; ++JDItr) {
      orc::JITDylib *JD = J->getJITDylibByName(*JDItr);
      if (!JD) {
        JD = &ExitOnErr(J->createJITDylib(*JDItr));
        J->getMainJITDylib().addToLinkOrder(*JD);
        JD->addToLinkOrder(J->getMainJITDylib());
      }
      IdxToDylib[JITDylibs.getPosition(JDItr - JITDylibs.begin())] = JD;
    }

    for (auto EMItr = ExtraModules.begin(), EMEnd = ExtraModules.end();
         EMItr != EMEnd; ++EMItr) {
      auto M = ExitOnErr(loadModule(*EMItr, TSCtx));

      auto EMIdx = ExtraModules.getPosition(EMItr - ExtraModules.begin());
      assert(EMIdx != 0 && "ExtraModule should have index > 0");
      auto JDItr = std::prev(IdxToDylib.lower_bound(EMIdx));
      auto &JD = *JDItr->second;
      ExitOnErr(AddModule(JD, std::move(M)));
    }

    for (auto EAItr = ExtraArchives.begin(), EAEnd = ExtraArchives.end();
         EAItr != EAEnd; ++EAItr) {
      auto EAIdx = ExtraArchives.getPosition(EAItr - ExtraArchives.begin());
      assert(EAIdx != 0 && "ExtraArchive should have index > 0");
      auto JDItr = std::prev(IdxToDylib.lower_bound(EAIdx));
      auto &JD = *JDItr->second;
      JD.addGenerator(ExitOnErr(orc::StaticLibraryDefinitionGenerator::Load(
          J->getObjLinkingLayer(), EAItr->c_str(), *TT)));
    }
  }

  // Add the objects.
  for (auto &ObjPath : ExtraObjects) {
    auto Obj = ExitOnErr(errorOrToExpected(MemoryBuffer::getFile(ObjPath)));
    ExitOnErr(J->addObjectFile(std::move(Obj)));
  }

  // Run any static constructors.
  ExitOnErr(J->initialize(J->getMainJITDylib()));

  // Run any -thread-entry points.
  std::vector<std::thread> AltEntryThreads;
  for (auto &ThreadEntryPoint : ThreadEntryPoints) {
    auto EntryPointSym = ExitOnErr(J->lookup(ThreadEntryPoint));
    typedef void (*EntryPointPtr)();
    auto EntryPoint =
      reinterpret_cast<EntryPointPtr>(static_cast<uintptr_t>(EntryPointSym.getAddress()));
    AltEntryThreads.push_back(std::thread([EntryPoint]() { EntryPoint(); }));
  }

  // Resolve and run the main function.
  JITEvaluatedSymbol MainSym = ExitOnErr(J->lookup(EntryFunc));
  int Result;

  if (EPC) {
    // ExecutorProcessControl-based execution with JITLink.
    Result = ExitOnErr(
        EPC->runAsMain(orc::ExecutorAddr(MainSym.getAddress()), InputArgv));
  } else {
    // Manual in-process execution with RuntimeDyld.
    using MainFnTy = int(int, char *[]);
    auto MainFn = jitTargetAddressToFunction<MainFnTy *>(MainSym.getAddress());
    Result = orc::runAsMain(MainFn, InputArgv, StringRef(InputFile));
  }

  // Wait for -entry-point threads.
  for (auto &AltEntryThread : AltEntryThreads)
    AltEntryThread.join();

  // Run destructors.
  ExitOnErr(J->deinitialize(J->getMainJITDylib()));

  return Result;
}

void disallowOrcOptions() {
  // Make sure nobody used an orc-lazy specific option accidentally.

  if (LazyJITCompileThreads != 0) {
    errs() << "-compile-threads requires -jit-kind=orc-lazy\n";
    exit(1);
  }

  if (!ThreadEntryPoints.empty()) {
    errs() << "-thread-entry requires -jit-kind=orc-lazy\n";
    exit(1);
  }

  if (PerModuleLazy) {
    errs() << "-per-module-lazy requires -jit-kind=orc-lazy\n";
    exit(1);
  }
}

Expected<std::unique_ptr<orc::ExecutorProcessControl>> launchRemote() {
#ifndef LLVM_ON_UNIX
  llvm_unreachable("launchRemote not supported on non-Unix platforms");
#else
  int PipeFD[2][2];
  pid_t ChildPID;

  // Create two pipes.
  if (pipe(PipeFD[0]) != 0 || pipe(PipeFD[1]) != 0)
    perror("Error creating pipe: ");

  ChildPID = fork();

  if (ChildPID == 0) {
    // In the child...

    // Close the parent ends of the pipes
    close(PipeFD[0][1]);
    close(PipeFD[1][0]);


    // Execute the child process.
    std::unique_ptr<char[]> ChildPath, ChildIn, ChildOut;
    {
      ChildPath.reset(new char[ChildExecPath.size() + 1]);
      std::copy(ChildExecPath.begin(), ChildExecPath.end(), &ChildPath[0]);
      ChildPath[ChildExecPath.size()] = '\0';
      std::string ChildInStr = utostr(PipeFD[0][0]);
      ChildIn.reset(new char[ChildInStr.size() + 1]);
      std::copy(ChildInStr.begin(), ChildInStr.end(), &ChildIn[0]);
      ChildIn[ChildInStr.size()] = '\0';
      std::string ChildOutStr = utostr(PipeFD[1][1]);
      ChildOut.reset(new char[ChildOutStr.size() + 1]);
      std::copy(ChildOutStr.begin(), ChildOutStr.end(), &ChildOut[0]);
      ChildOut[ChildOutStr.size()] = '\0';
    }

    char * const args[] = { &ChildPath[0], &ChildIn[0], &ChildOut[0], nullptr };
    int rc = execv(ChildExecPath.c_str(), args);
    if (rc != 0)
      perror("Error executing child process: ");
    llvm_unreachable("Error executing child process");
  }
  // else we're the parent...

  // Close the child ends of the pipes
  close(PipeFD[0][0]);
  close(PipeFD[1][1]);

  // Return a SimpleRemoteEPC instance connected to our end of the pipes.
  return orc::SimpleRemoteEPC::Create<orc::FDSimpleRemoteEPCTransport>(
      std::make_unique<llvm::orc::InPlaceTaskDispatcher>(),
      llvm::orc::SimpleRemoteEPC::Setup(), PipeFD[1][0], PipeFD[0][1]);
#endif
>>>>>>> 06977076
}<|MERGE_RESOLUTION|>--- conflicted
+++ resolved
@@ -134,169 +134,6 @@
   enum class JITKind { MCJIT, Orc, OrcLazy };
   enum class JITLinkerKind { Default, RuntimeDyld, JITLink };
 
-<<<<<<< HEAD
-=======
-  cl::opt<std::string>
-  InputFile(cl::desc("<input bitcode>"), cl::Positional, cl::init("-"));
-
-  cl::list<std::string>
-  InputArgv(cl::ConsumeAfter, cl::desc("<program arguments>..."));
-
-  cl::opt<bool> ForceInterpreter("force-interpreter",
-                                 cl::desc("Force interpretation: disable JIT"),
-#if (TARGET_OS_IPHONE || TARGET_IPHONE_SIMULATOR)
-                                 // force use of interpreter on iOS:
-                                 // JIT compiler works inside of Xcode, not outside.
-                                 cl::init(true));
-#else
-                                 cl::init(false));
-#endif
-
-  cl::opt<JITKind> UseJITKind(
-      "jit-kind", cl::desc("Choose underlying JIT kind."),
-      cl::init(JITKind::Orc),
-      cl::values(clEnumValN(JITKind::MCJIT, "mcjit", "MCJIT"),
-                 clEnumValN(JITKind::Orc, "orc", "Orc JIT"),
-                 clEnumValN(JITKind::OrcLazy, "orc-lazy",
-                            "Orc-based lazy JIT.")));
-
-  cl::opt<JITLinkerKind>
-      JITLinker("jit-linker", cl::desc("Choose the dynamic linker/loader."),
-                cl::init(JITLinkerKind::Default),
-                cl::values(clEnumValN(JITLinkerKind::Default, "default",
-                                      "Default for platform and JIT-kind"),
-                           clEnumValN(JITLinkerKind::RuntimeDyld, "rtdyld",
-                                      "RuntimeDyld"),
-                           clEnumValN(JITLinkerKind::JITLink, "jitlink",
-                                      "Orc-specific linker")));
-
-  cl::opt<unsigned>
-  LazyJITCompileThreads("compile-threads",
-                        cl::desc("Choose the number of compile threads "
-                                 "(jit-kind=orc-lazy only)"),
-                        cl::init(0));
-
-  cl::list<std::string>
-  ThreadEntryPoints("thread-entry",
-                    cl::desc("calls the given entry-point on a new thread "
-                             "(jit-kind=orc-lazy only)"));
-
-  cl::opt<bool> PerModuleLazy(
-      "per-module-lazy",
-      cl::desc("Performs lazy compilation on whole module boundaries "
-               "rather than individual functions"),
-      cl::init(false));
-
-  cl::list<std::string>
-      JITDylibs("jd",
-                cl::desc("Specifies the JITDylib to be used for any subsequent "
-                         "-extra-module arguments."));
-
-  cl::list<std::string>
-    Dylibs("dlopen", cl::desc("Dynamic libraries to load before linking"),
-           cl::ZeroOrMore);
-
-  // The MCJIT supports building for a target address space separate from
-  // the JIT compilation process. Use a forked process and a copying
-  // memory manager with IPC to execute using this functionality.
-  cl::opt<bool> RemoteMCJIT("remote-mcjit",
-    cl::desc("Execute MCJIT'ed code in a separate process."),
-    cl::init(false));
-
-  // Manually specify the child process for remote execution. This overrides
-  // the simulated remote execution that allocates address space for child
-  // execution. The child process will be executed and will communicate with
-  // lli via stdin/stdout pipes.
-  cl::opt<std::string>
-  ChildExecPath("mcjit-remote-process",
-                cl::desc("Specify the filename of the process to launch "
-                         "for remote MCJIT execution.  If none is specified,"
-                         "\n\tremote execution will be simulated in-process."),
-                cl::value_desc("filename"), cl::init(""));
-
-  // Determine optimization level.
-  cl::opt<char>
-  OptLevel("O",
-           cl::desc("Optimization level. [-O0, -O1, -O2, or -O3] "
-                    "(default = '-O2')"),
-           cl::Prefix,
-           cl::ZeroOrMore,
-           cl::init(' '));
-
-  cl::opt<std::string>
-  TargetTriple("mtriple", cl::desc("Override target triple for module"));
-
-  cl::opt<std::string>
-  EntryFunc("entry-function",
-            cl::desc("Specify the entry function (default = 'main') "
-                     "of the executable"),
-            cl::value_desc("function"),
-            cl::init("main"));
-
-  cl::list<std::string>
-  ExtraModules("extra-module",
-         cl::desc("Extra modules to be loaded"),
-         cl::value_desc("input bitcode"));
-
-  cl::list<std::string>
-  ExtraObjects("extra-object",
-         cl::desc("Extra object files to be loaded"),
-         cl::value_desc("input object"));
-
-  cl::list<std::string>
-  ExtraArchives("extra-archive",
-         cl::desc("Extra archive files to be loaded"),
-         cl::value_desc("input archive"));
-
-  cl::opt<bool>
-  EnableCacheManager("enable-cache-manager",
-        cl::desc("Use cache manager to save/load modules"),
-        cl::init(false));
-
-  cl::opt<std::string>
-  ObjectCacheDir("object-cache-dir",
-                  cl::desc("Directory to store cached object files "
-                           "(must be user writable)"),
-                  cl::init(""));
-
-  cl::opt<std::string>
-  FakeArgv0("fake-argv0",
-            cl::desc("Override the 'argv[0]' value passed into the executing"
-                     " program"), cl::value_desc("executable"));
-
-  cl::opt<bool>
-  DisableCoreFiles("disable-core-files", cl::Hidden,
-                   cl::desc("Disable emission of core files if possible"));
-
-  cl::opt<bool>
-  NoLazyCompilation("disable-lazy-compilation",
-                  cl::desc("Disable JIT lazy compilation"),
-                  cl::init(false));
-
-  cl::opt<bool>
-  GenerateSoftFloatCalls("soft-float",
-    cl::desc("Generate software floating point library calls"),
-    cl::init(false));
-
-  cl::opt<bool> NoProcessSymbols(
-      "no-process-syms",
-      cl::desc("Do not resolve lli process symbols in JIT'd code"),
-      cl::init(false));
-
-  enum class LLJITPlatform { Inactive, DetectHost, GenericIR };
-
-  cl::opt<LLJITPlatform>
-      Platform("lljit-platform", cl::desc("Platform to use with LLJIT"),
-               cl::init(LLJITPlatform::DetectHost),
-               cl::values(clEnumValN(LLJITPlatform::DetectHost, "DetectHost",
-                                     "Select based on JIT target triple"),
-                          clEnumValN(LLJITPlatform::GenericIR, "GenericIR",
-                                     "Use LLJITGenericIRPlatform"),
-                          clEnumValN(LLJITPlatform::Inactive, "Inactive",
-                                     "Disable platform support explicitly")),
-               cl::Hidden);
-
->>>>>>> 06977076
   enum class DumpKind {
     NoDump,
     DumpFuncsToStdOut,
@@ -535,40 +372,9 @@
 
   int Result = -1;
 
-<<<<<<< HEAD
   // If the program doesn't explicitly call exit, we will need the Exit
   // function later on to make an explicit call, so get the function now.
-=======
-  // Sanity check use of remote-jit: LLI currently only supports use of the
-  // remote JIT on Unix platforms.
-  if (RemoteMCJIT) {
-#ifndef LLVM_ON_UNIX
-    WithColor::warning(errs(), argv[0])
-        << "host does not support external remote targets.\n";
-    WithColor::note() << "defaulting to local execution\n";
-    return -1;
-#else
-    if (ChildExecPath.empty()) {
-      WithColor::error(errs(), argv[0])
-          << "-remote-mcjit requires -mcjit-remote-process.\n";
-      exit(1);
-    } else if (!sys::fs::can_execute(ChildExecPath)) {
-      WithColor::error(errs(), argv[0])
-          << "unable to find usable child executable: '" << ChildExecPath
-          << "'\n";
-      return -1;
-    }
-#endif
-  }
-
-  std::unique_ptr<orc::ExecutorProcessControl> EPC =
-      RemoteMCJIT ? ExitOnErr(launchRemote())
-                  : ExitOnErr(orc::SelfExecutorProcessControl::Create());
-
-  if (!RemoteMCJIT) {
-    // If the program doesn't explicitly call exit, we will need the Exit
-    // function later on to make an explicit call, so get the function now.
->>>>>>> 06977076
+
 #if (TARGET_OS_IPHONE || TARGET_IPHONE_SIMULATOR)
   // on iOS, normally, ForceInterpreter = true, but if your run the JIT you need this:
   FunctionCallee Exit;
@@ -578,7 +384,6 @@
   FunctionCallee Exit = Mod->getOrInsertFunction(
       "exit", Type::getVoidTy(Context), Type::getInt32Ty(Context));
 #endif
-<<<<<<< HEAD
   // Run static constructors.
   EE->runStaticConstructorsDestructors(false);
 
@@ -609,92 +414,12 @@
           << "exit(" << Result << ") returned!\n";
       abort();
     }
-=======
-    // Run static constructors.
-    if (!ForceInterpreter) {
-      // Give MCJIT a chance to apply relocations and set page permissions.
-      EE->finalizeObject();
-    }
-    EE->runStaticConstructorsDestructors(false);
-
-    // Trigger compilation separately so code regions that need to be
-    // invalidated will be known.
-    (void)EE->getPointerToFunction(EntryFn);
-    // Clear instruction cache before code will be executed.
-    if (RTDyldMM)
-      static_cast<SectionMemoryManager*>(RTDyldMM)->invalidateInstructionCache();
-
-    // Run main.
-    Result = EE->runFunctionAsMain(EntryFn, InputArgv, envp);
-
-    // Run static destructors.
-    EE->runStaticConstructorsDestructors(true);
-
-    // If the program didn't call exit explicitly, we should call it now.
-    // This ensures that any atexit handlers get called correctly.
-    if (Function *ExitF =
-            dyn_cast<Function>(Exit.getCallee()->stripPointerCasts())) {
-      if (ExitF->getFunctionType() == Exit.getFunctionType()) {
-        std::vector<GenericValue> Args;
-        GenericValue ResultGV;
-        ResultGV.IntVal = APInt(32, Result);
-        Args.push_back(ResultGV);
-        EE->runFunction(ExitF, Args);
-        WithColor::error(errs(), argv[0])
-            << "exit(" << Result << ") returned!\n";
-        abort();
-      }
-    }
-    WithColor::error(errs(), argv[0]) << "exit defined with wrong prototype!\n";
-    abort();
-  } else {
-    // else == "if (RemoteMCJIT)"
-
-    // Remote target MCJIT doesn't (yet) support static constructors. No reason
-    // it couldn't. This is a limitation of the LLI implementation, not the
-    // MCJIT itself. FIXME.
-
-    // Create a remote memory manager.
-    auto RemoteMM = ExitOnErr(
-        orc::EPCGenericRTDyldMemoryManager::CreateWithDefaultBootstrapSymbols(
-            *EPC));
-
-    // Forward MCJIT's memory manager calls to the remote memory manager.
-    static_cast<ForwardingMemoryManager*>(RTDyldMM)->setMemMgr(
-      std::move(RemoteMM));
-
-    // Forward MCJIT's symbol resolution calls to the remote.
-    static_cast<ForwardingMemoryManager *>(RTDyldMM)->setResolver(
-        ExitOnErr(RemoteResolver::Create(*EPC)));
-    // Grab the target address of the JIT'd main function on the remote and call
-    // it.
-    // FIXME: argv and envp handling.
-    auto Entry =
-        orc::ExecutorAddr(EE->getFunctionAddress(EntryFn->getName().str()));
-    EE->finalizeObject();
-    LLVM_DEBUG(dbgs() << "Executing '" << EntryFn->getName() << "' at 0x"
-                      << format("%llx", Entry.getValue()) << "\n");
-    Result = ExitOnErr(EPC->runAsMain(Entry, {}));
-
-    // Like static constructors, the remote target MCJIT support doesn't handle
-    // this yet. It could. FIXME.
-
-    // Delete the EE - we need to tear it down *before* we terminate the session
-    // with the remote, otherwise it'll crash when it tries to release resources
-    // on a remote that has already been disconnected.
-    EE.reset();
-
-    // Signal the remote target that we're done JITing.
-    ExitOnErr(EPC->disconnect());
->>>>>>> 06977076
   }
   WithColor::error(errs(), argv[0]) << "exit defined with wrong prototype!\n";
   abort();
   
   return Result;
 }
-<<<<<<< HEAD
-=======
 
 static std::function<void(Module &)> createDebugDumper() {
   switch (OrcDumpKind) {
@@ -748,7 +473,6 @@
   }
 
   return Error::success();
->>>>>>> 06977076
 }
 
 Expected<orc::ThreadSafeModule>
@@ -767,329 +491,6 @@
   return orc::ThreadSafeModule(std::move(M), std::move(TSCtx));
 }
 
-<<<<<<< HEAD
 void disallowOrcOptions() {
-=======
-int runOrcJIT(const char *ProgName) {
-  // Start setting up the JIT environment.
-
-  // Parse the main module.
-  orc::ThreadSafeContext TSCtx(std::make_unique<LLVMContext>());
-  auto MainModule = ExitOnErr(loadModule(InputFile, TSCtx));
-
-  // Get TargetTriple and DataLayout from the main module if they're explicitly
-  // set.
-  Optional<Triple> TT;
-  Optional<DataLayout> DL;
-  MainModule.withModuleDo([&](Module &M) {
-      if (!M.getTargetTriple().empty())
-        TT = Triple(M.getTargetTriple());
-      if (!M.getDataLayout().isDefault())
-        DL = M.getDataLayout();
-    });
-
-  orc::LLLazyJITBuilder Builder;
-
-  Builder.setJITTargetMachineBuilder(
-      TT ? orc::JITTargetMachineBuilder(*TT)
-         : ExitOnErr(orc::JITTargetMachineBuilder::detectHost()));
-
-  TT = Builder.getJITTargetMachineBuilder()->getTargetTriple();
-  if (DL)
-    Builder.setDataLayout(DL);
-
-  if (!codegen::getMArch().empty())
-    Builder.getJITTargetMachineBuilder()->getTargetTriple().setArchName(
-        codegen::getMArch());
-
-  Builder.getJITTargetMachineBuilder()
-      ->setCPU(codegen::getCPUStr())
-      .addFeatures(codegen::getFeatureList())
-      .setRelocationModel(codegen::getExplicitRelocModel())
-      .setCodeModel(codegen::getExplicitCodeModel());
-
-  // FIXME: Setting a dummy call-through manager in non-lazy mode prevents the
-  // JIT builder to instantiate a default (which would fail with an error for
-  // unsupported architectures).
-  if (UseJITKind != JITKind::OrcLazy) {
-    auto ES = std::make_unique<orc::ExecutionSession>(
-        ExitOnErr(orc::SelfExecutorProcessControl::Create()));
-    Builder.setLazyCallthroughManager(
-        std::make_unique<orc::LazyCallThroughManager>(*ES, 0, nullptr));
-    Builder.setExecutionSession(std::move(ES));
-  }
-
-  Builder.setLazyCompileFailureAddr(
-      pointerToJITTargetAddress(exitOnLazyCallThroughFailure));
-  Builder.setNumCompileThreads(LazyJITCompileThreads);
-
-  // If the object cache is enabled then set a custom compile function
-  // creator to use the cache.
-  std::unique_ptr<LLIObjectCache> CacheManager;
-  if (EnableCacheManager) {
-
-    CacheManager = std::make_unique<LLIObjectCache>(ObjectCacheDir);
-
-    Builder.setCompileFunctionCreator(
-      [&](orc::JITTargetMachineBuilder JTMB)
-            -> Expected<std::unique_ptr<orc::IRCompileLayer::IRCompiler>> {
-        if (LazyJITCompileThreads > 0)
-          return std::make_unique<orc::ConcurrentIRCompiler>(std::move(JTMB),
-                                                        CacheManager.get());
-
-        auto TM = JTMB.createTargetMachine();
-        if (!TM)
-          return TM.takeError();
-
-        return std::make_unique<orc::TMOwningSimpleCompiler>(std::move(*TM),
-                                                        CacheManager.get());
-      });
-  }
-
-  // Set up LLJIT platform.
-  {
-    LLJITPlatform P = Platform;
-    if (P == LLJITPlatform::DetectHost)
-      P = LLJITPlatform::GenericIR;
-
-    switch (P) {
-    case LLJITPlatform::GenericIR:
-      // Nothing to do: LLJITBuilder will use this by default.
-      break;
-    case LLJITPlatform::Inactive:
-      Builder.setPlatformSetUp(orc::setUpInactivePlatform);
-      break;
-    default:
-      llvm_unreachable("Unrecognized platform value");
-    }
-  }
-
-  std::unique_ptr<orc::ExecutorProcessControl> EPC = nullptr;
-  if (JITLinker == JITLinkerKind::JITLink) {
-    EPC = ExitOnErr(orc::SelfExecutorProcessControl::Create(
-        std::make_shared<orc::SymbolStringPool>()));
-
-    Builder.setObjectLinkingLayerCreator([&EPC](orc::ExecutionSession &ES,
-                                                const Triple &) {
-      auto L = std::make_unique<orc::ObjectLinkingLayer>(ES, EPC->getMemMgr());
-      L->addPlugin(std::make_unique<orc::EHFrameRegistrationPlugin>(
-          ES, ExitOnErr(orc::EPCEHFrameRegistrar::Create(ES))));
-      L->addPlugin(std::make_unique<orc::DebugObjectManagerPlugin>(
-          ES, ExitOnErr(orc::createJITLoaderGDBRegistrar(ES))));
-      return L;
-    });
-  }
-
-  auto J = ExitOnErr(Builder.create());
-
-  auto *ObjLayer = &J->getObjLinkingLayer();
-  if (auto *RTDyldObjLayer = dyn_cast<orc::RTDyldObjectLinkingLayer>(ObjLayer))
-    RTDyldObjLayer->registerJITEventListener(
-        *JITEventListener::createGDBRegistrationListener());
-
-  if (PerModuleLazy)
-    J->setPartitionFunction(orc::CompileOnDemandLayer::compileWholeModule);
-
-  auto Dump = createDebugDumper();
-
-  J->getIRTransformLayer().setTransform(
-      [&](orc::ThreadSafeModule TSM,
-          const orc::MaterializationResponsibility &R) {
-        TSM.withModuleDo([&](Module &M) {
-          if (verifyModule(M, &dbgs())) {
-            dbgs() << "Bad module: " << &M << "\n";
-            exit(1);
-          }
-          Dump(M);
-        });
-        return TSM;
-      });
-
-  orc::MangleAndInterner Mangle(J->getExecutionSession(), J->getDataLayout());
-
-  // Unless they've been explicitly disabled, make process symbols available to
-  // JIT'd code.
-  if (!NoProcessSymbols)
-    J->getMainJITDylib().addGenerator(
-        ExitOnErr(orc::DynamicLibrarySearchGenerator::GetForCurrentProcess(
-            J->getDataLayout().getGlobalPrefix(),
-            [MainName = Mangle("main")](const orc::SymbolStringPtr &Name) {
-              return Name != MainName;
-            })));
-
-  if (GenerateBuiltinFunctions.size() > 0)
-    J->getMainJITDylib().addGenerator(
-        std::make_unique<LLIBuiltinFunctionGenerator>(GenerateBuiltinFunctions,
-                                                      Mangle));
-
-  // Regular modules are greedy: They materialize as a whole and trigger
-  // materialization for all required symbols recursively. Lazy modules go
-  // through partitioning and they replace outgoing calls with reexport stubs
-  // that resolve on call-through.
-  auto AddModule = [&](orc::JITDylib &JD, orc::ThreadSafeModule M) {
-    return UseJITKind == JITKind::OrcLazy ? J->addLazyIRModule(JD, std::move(M))
-                                          : J->addIRModule(JD, std::move(M));
-  };
-
-  // Add the main module.
-  ExitOnErr(AddModule(J->getMainJITDylib(), std::move(MainModule)));
-
-  // Create JITDylibs and add any extra modules.
-  {
-    // Create JITDylibs, keep a map from argument index to dylib. We will use
-    // -extra-module argument indexes to determine what dylib to use for each
-    // -extra-module.
-    std::map<unsigned, orc::JITDylib *> IdxToDylib;
-    IdxToDylib[0] = &J->getMainJITDylib();
-    for (auto JDItr = JITDylibs.begin(), JDEnd = JITDylibs.end();
-         JDItr != JDEnd; ++JDItr) {
-      orc::JITDylib *JD = J->getJITDylibByName(*JDItr);
-      if (!JD) {
-        JD = &ExitOnErr(J->createJITDylib(*JDItr));
-        J->getMainJITDylib().addToLinkOrder(*JD);
-        JD->addToLinkOrder(J->getMainJITDylib());
-      }
-      IdxToDylib[JITDylibs.getPosition(JDItr - JITDylibs.begin())] = JD;
-    }
-
-    for (auto EMItr = ExtraModules.begin(), EMEnd = ExtraModules.end();
-         EMItr != EMEnd; ++EMItr) {
-      auto M = ExitOnErr(loadModule(*EMItr, TSCtx));
-
-      auto EMIdx = ExtraModules.getPosition(EMItr - ExtraModules.begin());
-      assert(EMIdx != 0 && "ExtraModule should have index > 0");
-      auto JDItr = std::prev(IdxToDylib.lower_bound(EMIdx));
-      auto &JD = *JDItr->second;
-      ExitOnErr(AddModule(JD, std::move(M)));
-    }
-
-    for (auto EAItr = ExtraArchives.begin(), EAEnd = ExtraArchives.end();
-         EAItr != EAEnd; ++EAItr) {
-      auto EAIdx = ExtraArchives.getPosition(EAItr - ExtraArchives.begin());
-      assert(EAIdx != 0 && "ExtraArchive should have index > 0");
-      auto JDItr = std::prev(IdxToDylib.lower_bound(EAIdx));
-      auto &JD = *JDItr->second;
-      JD.addGenerator(ExitOnErr(orc::StaticLibraryDefinitionGenerator::Load(
-          J->getObjLinkingLayer(), EAItr->c_str(), *TT)));
-    }
-  }
-
-  // Add the objects.
-  for (auto &ObjPath : ExtraObjects) {
-    auto Obj = ExitOnErr(errorOrToExpected(MemoryBuffer::getFile(ObjPath)));
-    ExitOnErr(J->addObjectFile(std::move(Obj)));
-  }
-
-  // Run any static constructors.
-  ExitOnErr(J->initialize(J->getMainJITDylib()));
-
-  // Run any -thread-entry points.
-  std::vector<std::thread> AltEntryThreads;
-  for (auto &ThreadEntryPoint : ThreadEntryPoints) {
-    auto EntryPointSym = ExitOnErr(J->lookup(ThreadEntryPoint));
-    typedef void (*EntryPointPtr)();
-    auto EntryPoint =
-      reinterpret_cast<EntryPointPtr>(static_cast<uintptr_t>(EntryPointSym.getAddress()));
-    AltEntryThreads.push_back(std::thread([EntryPoint]() { EntryPoint(); }));
-  }
-
-  // Resolve and run the main function.
-  JITEvaluatedSymbol MainSym = ExitOnErr(J->lookup(EntryFunc));
-  int Result;
-
-  if (EPC) {
-    // ExecutorProcessControl-based execution with JITLink.
-    Result = ExitOnErr(
-        EPC->runAsMain(orc::ExecutorAddr(MainSym.getAddress()), InputArgv));
-  } else {
-    // Manual in-process execution with RuntimeDyld.
-    using MainFnTy = int(int, char *[]);
-    auto MainFn = jitTargetAddressToFunction<MainFnTy *>(MainSym.getAddress());
-    Result = orc::runAsMain(MainFn, InputArgv, StringRef(InputFile));
-  }
-
-  // Wait for -entry-point threads.
-  for (auto &AltEntryThread : AltEntryThreads)
-    AltEntryThread.join();
-
-  // Run destructors.
-  ExitOnErr(J->deinitialize(J->getMainJITDylib()));
-
-  return Result;
-}
-
-void disallowOrcOptions() {
-  // Make sure nobody used an orc-lazy specific option accidentally.
-
-  if (LazyJITCompileThreads != 0) {
-    errs() << "-compile-threads requires -jit-kind=orc-lazy\n";
-    exit(1);
-  }
-
-  if (!ThreadEntryPoints.empty()) {
-    errs() << "-thread-entry requires -jit-kind=orc-lazy\n";
-    exit(1);
-  }
-
-  if (PerModuleLazy) {
-    errs() << "-per-module-lazy requires -jit-kind=orc-lazy\n";
-    exit(1);
-  }
-}
-
-Expected<std::unique_ptr<orc::ExecutorProcessControl>> launchRemote() {
-#ifndef LLVM_ON_UNIX
-  llvm_unreachable("launchRemote not supported on non-Unix platforms");
-#else
-  int PipeFD[2][2];
-  pid_t ChildPID;
-
-  // Create two pipes.
-  if (pipe(PipeFD[0]) != 0 || pipe(PipeFD[1]) != 0)
-    perror("Error creating pipe: ");
-
-  ChildPID = fork();
-
-  if (ChildPID == 0) {
-    // In the child...
-
-    // Close the parent ends of the pipes
-    close(PipeFD[0][1]);
-    close(PipeFD[1][0]);
-
-
-    // Execute the child process.
-    std::unique_ptr<char[]> ChildPath, ChildIn, ChildOut;
-    {
-      ChildPath.reset(new char[ChildExecPath.size() + 1]);
-      std::copy(ChildExecPath.begin(), ChildExecPath.end(), &ChildPath[0]);
-      ChildPath[ChildExecPath.size()] = '\0';
-      std::string ChildInStr = utostr(PipeFD[0][0]);
-      ChildIn.reset(new char[ChildInStr.size() + 1]);
-      std::copy(ChildInStr.begin(), ChildInStr.end(), &ChildIn[0]);
-      ChildIn[ChildInStr.size()] = '\0';
-      std::string ChildOutStr = utostr(PipeFD[1][1]);
-      ChildOut.reset(new char[ChildOutStr.size() + 1]);
-      std::copy(ChildOutStr.begin(), ChildOutStr.end(), &ChildOut[0]);
-      ChildOut[ChildOutStr.size()] = '\0';
-    }
-
-    char * const args[] = { &ChildPath[0], &ChildIn[0], &ChildOut[0], nullptr };
-    int rc = execv(ChildExecPath.c_str(), args);
-    if (rc != 0)
-      perror("Error executing child process: ");
-    llvm_unreachable("Error executing child process");
-  }
-  // else we're the parent...
-
-  // Close the child ends of the pipes
-  close(PipeFD[0][0]);
-  close(PipeFD[1][1]);
-
-  // Return a SimpleRemoteEPC instance connected to our end of the pipes.
-  return orc::SimpleRemoteEPC::Create<orc::FDSimpleRemoteEPCTransport>(
-      std::make_unique<llvm::orc::InPlaceTaskDispatcher>(),
-      llvm::orc::SimpleRemoteEPC::Setup(), PipeFD[1][0], PipeFD[0][1]);
-#endif
->>>>>>> 06977076
+
 }