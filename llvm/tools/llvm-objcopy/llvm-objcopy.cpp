--- conflicted
+++ resolved
@@ -59,7 +59,6 @@
 #include <system_error>
 #include <utility>
 
-<<<<<<< HEAD
 #ifdef __APPLE__
 #include <TargetConditionals.h>
 #if (TARGET_OS_IPHONE || TARGET_IPHONE_SIMULATOR)
@@ -70,13 +69,9 @@
 #endif
 #endif
 
-namespace llvm {
-namespace objcopy {
-=======
 using namespace llvm;
 using namespace llvm::objcopy;
 using namespace llvm::object;
->>>>>>> e745507e
 
 // The name this program was invoked as.
 static StringRef ToolName;
