//===- llvm-link.cpp - Low-level LLVM linker ------------------------------===//
//
// Part of the LLVM Project, under the Apache License v2.0 with LLVM Exceptions.
// See https://llvm.org/LICENSE.txt for license information.
// SPDX-License-Identifier: Apache-2.0 WITH LLVM-exception
//
//===----------------------------------------------------------------------===//
//
// This utility may be invoked in the following manner:
//  llvm-link a.bc b.bc c.bc -o x.bc
//
//===----------------------------------------------------------------------===//

#include "llvm/ADT/STLExtras.h"
#include "llvm/BinaryFormat/Magic.h"
#include "llvm/Bitcode/BitcodeReader.h"
#include "llvm/Bitcode/BitcodeWriter.h"
#include "llvm/IR/AutoUpgrade.h"
#include "llvm/IR/DiagnosticInfo.h"
#include "llvm/IR/DiagnosticPrinter.h"
#include "llvm/IR/LLVMContext.h"
#include "llvm/IR/Module.h"
#include "llvm/IR/ModuleSummaryIndex.h"
#include "llvm/IR/Verifier.h"
#include "llvm/IRReader/IRReader.h"
#include "llvm/Linker/Linker.h"
#include "llvm/Object/Archive.h"
#include "llvm/Support/CommandLine.h"
#include "llvm/Support/FileSystem.h"
#include "llvm/Support/InitLLVM.h"
#include "llvm/Support/Path.h"
#include "llvm/Support/SourceMgr.h"
#include "llvm/Support/SystemUtils.h"
#include "llvm/Support/ToolOutputFile.h"
#include "llvm/Support/WithColor.h"
#include "llvm/Transforms/IPO/FunctionImport.h"
#include "llvm/Transforms/IPO/Internalize.h"
#include "llvm/Transforms/Utils/FunctionImportUtils.h"

#include <memory>
#include <utility>
using namespace llvm;

static cl::OptionCategory LinkCategory("Link Options");

static cl::list<std::string> InputFilenames(cl::Positional, cl::OneOrMore,
                                            cl::desc("<input bitcode files>"),
                                            cl::cat(LinkCategory));

static cl::list<std::string> OverridingInputs(
    "override", cl::ZeroOrMore, cl::value_desc("filename"),
    cl::desc(
        "input bitcode file which can override previously defined symbol(s)"),
    cl::cat(LinkCategory));

// Option to simulate function importing for testing. This enables using
// llvm-link to simulate ThinLTO backend processes.
static cl::list<std::string> Imports(
    "import", cl::ZeroOrMore, cl::value_desc("function:filename"),
    cl::desc("Pair of function name and filename, where function should be "
             "imported from bitcode in filename"),
    cl::cat(LinkCategory));

// Option to support testing of function importing. The module summary
// must be specified in the case were we request imports via the -import
// option, as well as when compiling any module with functions that may be
// exported (imported by a different llvm-link -import invocation), to ensure
// consistent promotion and renaming of locals.
static cl::opt<std::string>
    SummaryIndex("summary-index", cl::desc("Module summary index filename"),
                 cl::init(""), cl::value_desc("filename"),
                 cl::cat(LinkCategory));

static cl::opt<std::string>
    OutputFilename("o", cl::desc("Override output filename"), cl::init("-"),
                   cl::value_desc("filename"), cl::cat(LinkCategory));

static cl::opt<bool> Internalize("internalize",
                                 cl::desc("Internalize linked symbols"),
                                 cl::cat(LinkCategory));

static cl::opt<bool>
    DisableDITypeMap("disable-debug-info-type-map",
                     cl::desc("Don't use a uniquing type map for debug info"),
                     cl::cat(LinkCategory));

static cl::opt<bool> OnlyNeeded("only-needed",
                                cl::desc("Link only needed symbols"),
                                cl::cat(LinkCategory));

static cl::opt<bool> Force("f", cl::desc("Enable binary output on terminals"),
                           cl::cat(LinkCategory));

static cl::opt<bool> DisableLazyLoad("disable-lazy-loading",
                                     cl::desc("Disable lazy module loading"),
                                     cl::cat(LinkCategory));

static cl::opt<bool> OutputAssembly("S",
                                    cl::desc("Write output as LLVM assembly"),
                                    cl::Hidden, cl::cat(LinkCategory));

static cl::opt<bool> Verbose("v",
                             cl::desc("Print information about actions taken"),
                             cl::cat(LinkCategory));

static cl::opt<bool> DumpAsm("d", cl::desc("Print assembly as linked"),
                             cl::Hidden, cl::cat(LinkCategory));

static cl::opt<bool> SuppressWarnings("suppress-warnings",
                                      cl::desc("Suppress all linking warnings"),
                                      cl::init(false), cl::cat(LinkCategory));

static cl::opt<bool> PreserveBitcodeUseListOrder(
    "preserve-bc-uselistorder",
    cl::desc("Preserve use-list order when writing LLVM bitcode."),
    cl::init(true), cl::Hidden, cl::cat(LinkCategory));

static cl::opt<bool> PreserveAssemblyUseListOrder(
    "preserve-ll-uselistorder",
    cl::desc("Preserve use-list order when writing LLVM assembly."),
    cl::init(false), cl::Hidden, cl::cat(LinkCategory));

static cl::opt<bool> NoVerify("disable-verify",
                              cl::desc("Do not run the verifier"), cl::Hidden,
                              cl::cat(LinkCategory));

static ExitOnError ExitOnErr;

// Read the specified bitcode file in and return it. This routine searches the
// link path for the specified file to try to find it...
//
static std::unique_ptr<Module> loadFile(const char *argv0,
                                        std::unique_ptr<MemoryBuffer> Buffer,
                                        LLVMContext &Context,
                                        bool MaterializeMetadata = true) {
  SMDiagnostic Err;
  if (Verbose)
    errs() << "Loading '" << Buffer->getBufferIdentifier() << "'\n";
  std::unique_ptr<Module> Result;
  if (DisableLazyLoad)
    Result = parseIR(*Buffer, Err, Context);
  else
    Result =
        getLazyIRModule(std::move(Buffer), Err, Context, !MaterializeMetadata);

  if (!Result) {
    Err.print(argv0, errs());
    return nullptr;
  }

  if (MaterializeMetadata) {
    ExitOnErr(Result->materializeMetadata());
    UpgradeDebugInfo(*Result);
  }

  return Result;
}

static std::unique_ptr<Module> loadArFile(const char *Argv0,
                                          std::unique_ptr<MemoryBuffer> Buffer,
                                          LLVMContext &Context) {
  std::unique_ptr<Module> Result(new Module("ArchiveModule", Context));
  StringRef ArchiveName = Buffer->getBufferIdentifier();
  if (Verbose)
    errs() << "Reading library archive file '" << ArchiveName
           << "' to memory\n";
  Error Err = Error::success();
  object::Archive Archive(*Buffer, Err);
  ExitOnErr(std::move(Err));
  Linker L(*Result);
  for (const object::Archive::Child &C : Archive.children(Err)) {
    Expected<StringRef> Ename = C.getName();
    if (Error E = Ename.takeError()) {
      errs() << Argv0 << ": ";
      WithColor::error() << " failed to read name of archive member"
                         << ArchiveName << "'\n";
      return nullptr;
    }
    std::string ChildName = Ename.get().str();
    if (Verbose)
      errs() << "Parsing member '" << ChildName
             << "' of archive library to module.\n";
    SMDiagnostic ParseErr;
    Expected<MemoryBufferRef> MemBuf = C.getMemoryBufferRef();
    if (Error E = MemBuf.takeError()) {
      errs() << Argv0 << ": ";
      WithColor::error() << " loading memory for member '" << ChildName
                         << "' of archive library failed'" << ArchiveName
                         << "'\n";
      return nullptr;
    };

    if (!isBitcode(reinterpret_cast<const unsigned char *>(
                       MemBuf.get().getBufferStart()),
                   reinterpret_cast<const unsigned char *>(
                       MemBuf.get().getBufferEnd()))) {
      errs() << Argv0 << ": ";
      WithColor::error() << "  member of archive is not a bitcode file: '"
                         << ChildName << "'\n";
      return nullptr;
    }

    std::unique_ptr<Module> M;
    if (DisableLazyLoad)
      M = parseIR(MemBuf.get(), ParseErr, Context);
    else
      M = getLazyIRModule(MemoryBuffer::getMemBuffer(MemBuf.get(), false),
                          ParseErr, Context);

    if (!M.get()) {
      errs() << Argv0 << ": ";
      WithColor::error() << " parsing member '" << ChildName
                         << "' of archive library failed'" << ArchiveName
                         << "'\n";
      return nullptr;
    }
    if (Verbose)
      errs() << "Linking member '" << ChildName << "' of archive library.\n";
    if (L.linkInModule(std::move(M)))
      return nullptr;
  } // end for each child
  ExitOnErr(std::move(Err));
  return Result;
}

namespace {

/// Helper to load on demand a Module from file and cache it for subsequent
/// queries during function importing.
class ModuleLazyLoaderCache {
  /// Cache of lazily loaded module for import.
  StringMap<std::unique_ptr<Module>> ModuleMap;

  /// Retrieve a Module from the cache or lazily load it on demand.
  std::function<std::unique_ptr<Module>(const char *argv0,
                                        const std::string &FileName)>
      createLazyModule;

public:
  /// Create the loader, Module will be initialized in \p Context.
  ModuleLazyLoaderCache(std::function<std::unique_ptr<Module>(
                            const char *argv0, const std::string &FileName)>
                            createLazyModule)
      : createLazyModule(std::move(createLazyModule)) {}

  /// Retrieve a Module from the cache or lazily load it on demand.
  Module &operator()(const char *argv0, const std::string &FileName);

  std::unique_ptr<Module> takeModule(const std::string &FileName) {
    auto I = ModuleMap.find(FileName);
    assert(I != ModuleMap.end());
    std::unique_ptr<Module> Ret = std::move(I->second);
    ModuleMap.erase(I);
    return Ret;
  }
};

// Get a Module for \p FileName from the cache, or load it lazily.
Module &ModuleLazyLoaderCache::operator()(const char *argv0,
                                          const std::string &Identifier) {
  auto &Module = ModuleMap[Identifier];
  if (!Module) {
    Module = createLazyModule(argv0, Identifier);
    assert(Module && "Failed to create lazy module!");
  }
  return *Module;
}
} // anonymous namespace

namespace {
struct LLVMLinkDiagnosticHandler : public DiagnosticHandler {
  bool handleDiagnostics(const DiagnosticInfo &DI) override {
    unsigned Severity = DI.getSeverity();
    switch (Severity) {
    case DS_Error:
      WithColor::error();
      break;
    case DS_Warning:
      if (SuppressWarnings)
        return true;
      WithColor::warning();
      break;
    case DS_Remark:
    case DS_Note:
      llvm_unreachable("Only expecting warnings and errors");
    }

    DiagnosticPrinterRawOStream DP(errs());
    DI.print(DP);
    errs() << '\n';
    return true;
  }
};
} // namespace

/// Import any functions requested via the -import option.
static bool importFunctions(const char *argv0, Module &DestModule) {
  if (SummaryIndex.empty())
    return true;
  std::unique_ptr<ModuleSummaryIndex> Index =
      ExitOnErr(llvm::getModuleSummaryIndexForFile(SummaryIndex));

  // Map of Module -> List of globals to import from the Module
  FunctionImporter::ImportMapTy ImportList;

  auto ModuleLoader = [&DestModule](const char *argv0,
                                    const std::string &Identifier) {
    std::unique_ptr<MemoryBuffer> Buffer =
        ExitOnErr(errorOrToExpected(MemoryBuffer::getFileOrSTDIN(Identifier)));
    return loadFile(argv0, std::move(Buffer), DestModule.getContext(), false);
  };

  ModuleLazyLoaderCache ModuleLoaderCache(ModuleLoader);
  for (const auto &Import : Imports) {
    // Identify the requested function and its bitcode source file.
    size_t Idx = Import.find(':');
    if (Idx == std::string::npos) {
      errs() << "Import parameter bad format: " << Import << "\n";
      return false;
    }
    std::string FunctionName = Import.substr(0, Idx);
    std::string FileName = Import.substr(Idx + 1, std::string::npos);

    // Load the specified source module.
    auto &SrcModule = ModuleLoaderCache(argv0, FileName);

    if (!NoVerify && verifyModule(SrcModule, &errs())) {
      errs() << argv0 << ": " << FileName;
      WithColor::error() << "input module is broken!\n";
      return false;
    }

    Function *F = SrcModule.getFunction(FunctionName);
    if (!F) {
      errs() << "Ignoring import request for non-existent function "
             << FunctionName << " from " << FileName << "\n";
      continue;
    }
    // We cannot import weak_any functions without possibly affecting the
    // order they are seen and selected by the linker, changing program
    // semantics.
    if (F->hasWeakAnyLinkage()) {
      errs() << "Ignoring import request for weak-any function " << FunctionName
             << " from " << FileName << "\n";
      continue;
    }

    if (Verbose)
      errs() << "Importing " << FunctionName << " from " << FileName << "\n";

    auto &Entry = ImportList[FileName];
    Entry.insert(F->getGUID());
  }
  auto CachedModuleLoader = [&](StringRef Identifier) {
    return ModuleLoaderCache.takeModule(std::string(Identifier));
  };
  FunctionImporter Importer(*Index, CachedModuleLoader,
                            /*ClearDSOLocalOnDeclarations=*/false);
  ExitOnErr(Importer.importFunctions(DestModule, ImportList));

  return true;
}

static bool linkFiles(const char *argv0, LLVMContext &Context, Linker &L,
                      const cl::list<std::string> &Files, unsigned Flags) {
  // Filter out flags that don't apply to the first file we load.
  unsigned ApplicableFlags = Flags & Linker::Flags::OverrideFromSrc;
  // Similar to some flags, internalization doesn't apply to the first file.
  bool InternalizeLinkedSymbols = false;
  for (const auto &File : Files) {
    std::unique_ptr<MemoryBuffer> Buffer =
        ExitOnErr(errorOrToExpected(MemoryBuffer::getFileOrSTDIN(File)));

    std::unique_ptr<Module> M =
        identify_magic(Buffer->getBuffer()) == file_magic::archive
            ? loadArFile(argv0, std::move(Buffer), Context)
            : loadFile(argv0, std::move(Buffer), Context);
    if (!M.get()) {
      errs() << argv0 << ": ";
      WithColor::error() << " loading file '" << File << "'\n";
      return false;
    }

    // Note that when ODR merging types cannot verify input files in here When
    // doing that debug metadata in the src module might already be pointing to
    // the destination.
    if (DisableDITypeMap && !NoVerify && verifyModule(*M, &errs())) {
      errs() << argv0 << ": " << File << ": ";
      WithColor::error() << "input module is broken!\n";
      return false;
    }

    // If a module summary index is supplied, load it so linkInModule can treat
    // local functions/variables as exported and promote if necessary.
    if (!SummaryIndex.empty()) {
      std::unique_ptr<ModuleSummaryIndex> Index =
          ExitOnErr(llvm::getModuleSummaryIndexForFile(SummaryIndex));

      // Conservatively mark all internal values as promoted, since this tool
      // does not do the ThinLink that would normally determine what values to
      // promote.
      for (auto &I : *Index) {
        for (auto &S : I.second.SummaryList) {
          if (GlobalValue::isLocalLinkage(S->linkage()))
            S->setLinkage(GlobalValue::ExternalLinkage);
        }
      }

      // Promotion
      if (renameModuleForThinLTO(*M, *Index,
                                 /*ClearDSOLocalOnDeclarations=*/false))
        return true;
    }

    if (Verbose)
      errs() << "Linking in '" << File << "'\n";

    bool Err = false;
    if (InternalizeLinkedSymbols) {
      Err = L.linkInModule(
          std::move(M), ApplicableFlags, [](Module &M, const StringSet<> &GVS) {
            internalizeModule(M, [&GVS](const GlobalValue &GV) {
              return !GV.hasName() || (GVS.count(GV.getName()) == 0);
            });
          });
    } else {
      Err = L.linkInModule(std::move(M), ApplicableFlags);
    }

    if (Err)
      return false;

    // Internalization applies to linking of subsequent files.
    InternalizeLinkedSymbols = Internalize;

    // All linker flags apply to linking of subsequent files.
    ApplicableFlags = Flags;
  }

  return true;
}

int link_main(int argc, char **argv) {
  InitLLVM X(argc, argv);
  ExitOnErr.setBanner(std::string(argv[0]) + ": ");

  LLVMContext Context;
<<<<<<< HEAD
  Context.setDiagnosticHandler(
    std::make_unique<LLVMLinkDiagnosticHandler>(), true);
  
=======
  Context.setDiagnosticHandler(std::make_unique<LLVMLinkDiagnosticHandler>(),
                               true);
  cl::HideUnrelatedOptions({&LinkCategory, &getColorCategory()});
>>>>>>> 06977076
  cl::ParseCommandLineOptions(argc, argv, "llvm linker\n");

  if (!DisableDITypeMap)
    Context.enableDebugTypeODRUniquing();

  auto Composite = std::make_unique<Module>("llvm-link", Context);
  Linker L(*Composite);

  unsigned Flags = Linker::Flags::None;
  if (OnlyNeeded)
    Flags |= Linker::Flags::LinkOnlyNeeded;

  // First add all the regular input files
  if (!linkFiles(argv[0], Context, L, InputFilenames, Flags))
    return 1;

  // Next the -override ones.
  if (!linkFiles(argv[0], Context, L, OverridingInputs,
                 Flags | Linker::Flags::OverrideFromSrc))
    return 1;

  // Import any functions requested via -import
  if (!importFunctions(argv[0], *Composite))
    return 1;

  if (DumpAsm)
    errs() << "Here's the assembly:\n" << *Composite;

  std::error_code EC;
  ToolOutputFile Out(OutputFilename, EC,
                     OutputAssembly ? sys::fs::OF_TextWithCRLF
                                    : sys::fs::OF_None);
  if (EC) {
    WithColor::error() << EC.message() << '\n';
    return 1;
  }

  if (!NoVerify && verifyModule(*Composite, &errs())) {
    errs() << argv[0] << ": ";
    WithColor::error() << "linked module is broken!\n";
    return 1;
  }

  if (Verbose)
    errs() << "Writing bitcode...\n";
  if (OutputAssembly) {
    Composite->print(Out.os(), nullptr, PreserveAssemblyUseListOrder);
  } else if (Force || !CheckBitcodeOutputToConsole(Out.os()))
    WriteBitcodeToFile(*Composite, Out.os(), PreserveBitcodeUseListOrder);

  // Declare success.
  Out.keep();

  return 0;
}

int main(int argc, char **argv) {
    int ret = link_main(argc, argv);
    cl::ResetCommandLineParser();
    return ret;
}<|MERGE_RESOLUTION|>--- conflicted
+++ resolved
@@ -445,15 +445,9 @@
   ExitOnErr.setBanner(std::string(argv[0]) + ": ");
 
   LLVMContext Context;
-<<<<<<< HEAD
-  Context.setDiagnosticHandler(
-    std::make_unique<LLVMLinkDiagnosticHandler>(), true);
-  
-=======
   Context.setDiagnosticHandler(std::make_unique<LLVMLinkDiagnosticHandler>(),
-                               true);
+                                 true);
   cl::HideUnrelatedOptions({&LinkCategory, &getColorCategory()});
->>>>>>> 06977076
   cl::ParseCommandLineOptions(argc, argv, "llvm linker\n");
 
   if (!DisableDITypeMap)
